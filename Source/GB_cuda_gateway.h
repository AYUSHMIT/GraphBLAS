//------------------------------------------------------------------------------
// GB_cuda_gateway.h: definitions for interface to GB_cuda_* functions
//------------------------------------------------------------------------------

// SuiteSparse:GraphBLAS, Timothy A. Davis, (c) 2017-2019, All Rights Reserved.
// SPDX-License-Identifier: Apache-2.0

//------------------------------------------------------------------------------

// CUDA gateway functions (DRAFT: in progress)

// This file can be #include'd into any GraphBLAS/Source file that needs to
// call a CUDA gateway function, or use the typedef defined below.  It is also
// #include'd in GraphBLAS/CUDA/GB_cuda.h, for use by the CUDA/GB_cuda_*.cu
// gateway functions.

// If GRAPHBLAS_HAS_CUDA is defined in GraphBLAS/CMakeLists.txt, then GraphBLAS
// can call the C-callable gateway functions defined in GraphBLAS/CUDA/*.cu
// source files.  If GRAPHBLAS_HAS_CUDA is not defined, then these functions
// are not called.  The typedef always appears, since it is part of the
// GB_Global struct, whether or not CUDA is used.

#ifndef GB_CUDA_GATEWAY_H
#define GB_CUDA_GATEWAY_H

#define GB_CUDA_MAX_GPUS 32

// The GPU is only used if the work is larger than the GxB_GPU_CHUNK.
// The default value of this parameter is GB_GPU_CHUNK_DEFAULT:
#define GB_GPU_CHUNK_DEFAULT (1024*1024)

//------------------------------------------------------------------------------
// GB_cuda_device: properties of each GPU in the system
//------------------------------------------------------------------------------

typedef struct
{
    char    name [256] ;
    size_t  total_global_memory ;
    int  number_of_sms ;
    int  compute_capability_major ;
    int  compute_capability_minor ;
    bool use_memory_pool ;
    size_t  pool_size ;
    size_t  max_pool_size ;
    void *memory_resource ;
}
GB_cuda_device ;

//------------------------------------------------------------------------------
// GB_ngpus_to_use: determine # of GPUs to use for the next computation
//------------------------------------------------------------------------------

static inline int GB_ngpus_to_use
(
    double work                 // total work to do
)
{

    // gpu_hack: for testing only
    //  2: never use GPU
    //  1: always use GPU
    //  0: default
    int gpu_hack = GB_Global_hack_get (2) ;

    // get # of GPUs avaiable
    int gpu_count = GB_Global_gpu_count_get ( ) ;

    if (gpu_hack == 2 || gpu_count == 0)
    {
        // never use the GPU(s)
        // printf ("(GPU: disabled, gpu_count: %d) ", gpu_count) ;
        return (0) ;
    }
    else if (gpu_hack == 1)
    {
        // always use all available GPU(s)
        // fixme for CUDA: allow 1 to gpu_count to be requested
        // printf ("(using the GPU: %d) ", gpu_count) ;
        return (gpu_count) ;
    }
    else
    {
        // default: use no more than max_gpus_to_use
        double gpu_chunk = 2e6 ;
        double max_gpus_to_use = floor (work / gpu_chunk) ;
        // printf ("(work %g gpu_chunk: %g max gpus to use: %g) ",
            // work, gpu_chunk, max_gpus_to_use) ;
        // but use no more than the # of GPUs available
        if (max_gpus_to_use > gpu_count) return (gpu_count) ;
        return ((int) max_gpus_to_use) ;
    }
}


//------------------------------------------------------------------------------
// GB_cuda_* gateway functions
//------------------------------------------------------------------------------

GrB_Info GB_cuda_init (void) ;

bool GB_cuda_get_device_count   // true if OK, false if failure
(
    int *gpu_count              // return # of GPUs in the system
) ;

bool GB_cuda_warmup (int device) ;

bool GB_cuda_get_device( int *device) ;

bool GB_cuda_set_device( int device) ;

bool GB_cuda_get_device_properties
(
    int device,
    GB_cuda_device *prop
) ;

bool GB_cuda_type_branch            // return true if the type is OK on GPU
(
    const GrB_Type type             // type to query
) ;

bool GB_cuda_reduce_to_scalar_branch    // return true to use the GPU
(
    const GrB_Monoid monoid,        // monoid to do the reduction
    const GrB_Matrix A              // input matrix
) ;

GrB_Info GB_cuda_reduce_to_scalar
(
    // output:
    GB_void *s,                 // note: statically allocated on CPU stack; if
                                // the result is in s then V is NULL.
    GrB_Matrix *V_handle,       // partial result if unable to reduce to scalar;
                                // NULL if result is in s.
    // input:
    const GrB_Monoid monoid,
    const GrB_Matrix A
) ;

<<<<<<< HEAD
bool GB_cuda_rowscale_branch
(
    const GrB_Matrix D,
    const GrB_Matrix B,
    const GrB_Semiring semiring,
    const bool flipxy
) ;

GrB_Info GB_cuda_rowscale
(
    GrB_Matrix C,
    const GrB_Matrix D,
    const GrB_Matrix B,
    const GrB_Semiring semiring,
    const bool flipxy
) ;

bool GB_cuda_type_branch            // return true if the type is OK on GPU
(
    const GrB_Type type             // type to query
) ;

GrB_Info GB_cuda_AxB_dot3_jit       // C<M> = A'*B using dot product method
=======
GrB_Info GB_cuda_AxB_dot3           // C<M> = A'*B using dot product method
>>>>>>> 139a2cc7
(
    GrB_Matrix C,                   // output matrix, static header
    const GrB_Matrix M,             // mask matrix
    const bool Mask_struct,         // if true, use the only structure of M
    const GrB_Matrix A,             // input matrix
    const GrB_Matrix B,             // input matrix
    const GrB_Semiring semiring,    // semiring that defines C=A*B
    const bool flipxy               // if true, do z=fmult(b,a) vs fmult(a,b)
) ;

bool GB_cuda_AxB_dot3_branch
(
    const GrB_Matrix M,             // mask matrix
    const bool Mask_struct,         // if true, use the only structure of M
    const GrB_Matrix A,             // input matrix
    const GrB_Matrix B,             // input matrix
    const GrB_Semiring semiring,    // semiring that defines C=A*B
    const bool flipxy               // if true, do z=fmult(b,a) vs fmult(a,b)
);

#endif
<|MERGE_RESOLUTION|>--- conflicted
+++ resolved
@@ -139,7 +139,6 @@
     const GrB_Matrix A
 ) ;
 
-<<<<<<< HEAD
 bool GB_cuda_rowscale_branch
 (
     const GrB_Matrix D,
@@ -162,10 +161,7 @@
     const GrB_Type type             // type to query
 ) ;
 
-GrB_Info GB_cuda_AxB_dot3_jit       // C<M> = A'*B using dot product method
-=======
 GrB_Info GB_cuda_AxB_dot3           // C<M> = A'*B using dot product method
->>>>>>> 139a2cc7
 (
     GrB_Matrix C,                   // output matrix, static header
     const GrB_Matrix M,             // mask matrix
