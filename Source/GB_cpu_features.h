--- conflicted
+++ resolved
@@ -53,13 +53,8 @@
 // rely on Google's cpu_features package for run-time tests
 //------------------------------------------------------------------------------
 
-<<<<<<< HEAD
-#if GB_COMPILER_MSC || defined ( __NVCC__ )
-// entirely disable cpu_features for MS Visual Studio
-=======
 #if GB_COMPILER_MSC || GB_COMPILER_NVCC
 // entirely disable cpu_features for MS Visual Studio and nvcc
->>>>>>> 630e6fb2
 #undef  GBNCPUFEAT
 #define GBNCPUFEAT 1
 #endif
