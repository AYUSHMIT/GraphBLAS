--- conflicted
+++ resolved
@@ -572,7 +572,6 @@
     int32_t blocksz                                                     \
 )
 
-<<<<<<< HEAD
 #define GB_JIT_CUDA_KERNEL_ROWSCALE_PROTO(GB_jit_kernel_rowscale)       \
 GrB_Info GB_jit_kernel_rowscale                                         \
 (                                                                       \
@@ -582,7 +581,8 @@
     cudaStream_t stream,                                                \
     int32_t gridsz,                                                     \
     int32_t blocksz                                                     \
-=======
+)
+
 #define GB_JIT_CUDA_KERNEL_DOT3_PROTO(GB_jit_kernel_AxB_dot3)           \
 GrB_Info GB_jit_kernel_AxB_dot3                                         \
 (                                                                       \
@@ -594,7 +594,6 @@
     int device,                                                         \
     int number_of_sms,                                                  \
     const GB_callback_struct *restrict my_callback                      \
->>>>>>> 139a2cc7
 )
 
 //------------------------------------------------------------------------------
