// SPDX-License-Identifier: Apache-2.0

#pragma once

#include <cassert>
#include <cmath>
#include <random>
#include <algorithm>
#include <iostream>
//#include "GB_binary_search.h"
#include "GpuTimer.h"
#include "GB_cuda_buckets.h"
#include "../../rmm_wrap/rmm_wrap.h"
#include <gtest/gtest.h>
#include "test_data.hpp"

extern "C" {
    #include "GB.h"
}

#include "../jitFactory.hpp"
#include "dataFactory.hpp"

////Operations for test results on CPU
//template<typename T> T myOP_plus( T a, T b) { return  a + b;}
//template<typename T> T myOP_min ( T a, T b) { return  a < b ? a : b;}
//template<typename T> T myOP_max ( T a, T b) { return  a > b ? a : b;}
//template<typename T> T myOP_first ( T a, T b) { return  a ;}
//template<typename T> T myOP_second ( T a, T b) { return  b ;}
//template<typename T> T myOP_times ( T a, T b) { return  a * b ;}
//
//template<typename T> T (*myOpPTR)(T a, T b);
//template<typename T> T (*ADD_ptr)(T a, T b);
//template<typename T> T (*MUL_ptr)(T a, T b);

//AxB_dot3_phase1 kernels
template <typename T_C, typename T_M, typename T_A,typename T_B>
bool test_AxB_phase1_factory( int64_t , int64_t , int64_t , int64_t ) ;

//AxB_dot3_phase2 kernels
template <typename T_C>
bool test_AxB_dot3_phase2_factory( int , int64_t , int64_t , int64_t, int64_t ) ;

////AxB_dot3_phase3 kernels
//template <typename T_C, typename T_M, typename T_A,typename T_B, typename T_X, typename T_Y, typename T_Z>
//bool test_AxB_dot3_dndn_factory( int , int64_t , int64_t , int64_t , std::string&) ;
//
//template <typename T_C, typename T_M, typename T_A,typename T_B, typename T_X, typename T_Y, typename T_Z>
//bool test_AxB_dot3_vsvs_factory( int , int64_t , int64_t , int64_t , std::string&) ;
//
//template <typename T_C, typename T_M, typename T_A,typename T_B, typename T_X, typename T_Y, typename T_Z>
//bool test_AxB_dot3_spdn_factory( int , int64_t , int64_t , int64_t , std::string&) ;
//
//template <typename T_C, typename T_M, typename T_A,typename T_B, typename T_X, typename T_Y, typename T_Z>
//bool test_AxB_dot3_vssp_factory( int , int64_t , int64_t , int64_t , std::string&) ;
//
//template <typename T_C, typename T_M, typename T_A,typename T_B, typename T_X, typename T_Y, typename T_Z>
//bool test_AxB_dot3_mp_factory( int , int64_t , int64_t , int64_t , std::string&) ;
//
//template <typename T_C, typename T_M, typename T_A,typename T_B, typename T_X, typename T_Y, typename T_Z>
//bool test_AxB_dot3_warp_factory( int , int64_t , int64_t , int64_t , std::string&) ;


//Fixture to generate valid inputs and hold them for tests
class AxB_dot3_Test : public ::testing::Test
{
   void SetUp() {}

   void TearDown() {}
};

template<typename T, typename I>
void print_array(void *arr, I size, const char *name) {
    std::cout << "Printing " << name << std::endl;
    for(I i = 0; i < size; ++i) {
        std::cout << static_cast<T*>(arr)[i] << ", ";
    }
    std::cout << std::endl << "Done." << std::endl;
}

//------------------------------------------------------------------------------
// test_AxB_phase1_factory: test phase1
//------------------------------------------------------------------------------

// Test generator code, to allow parameterized tests
// Uses jitFactory, dataFactory and GB_jit 
template <typename T_C, typename T_M, typename T_A,typename T_B>
bool test_AxB_phase1_factory( int TB, int64_t N, int64_t Anz, int64_t Bnz, GrB_Monoid monoid, GrB_BinaryOp binop)
{

    int gpuID;
    cudaGetDevice( &gpuID);

    std::cout<< "found device "<<gpuID<<std::endl;

    /**************************
     * Create reference and input data
     */

    // FIXME: This should be getting set automatically somehow.
    bool flipxy = false;
    bool mask_struct = false;
    bool mask_comp = false;

    SpGEMM_problem_generator<T_C, T_M, T_A, T_B> G(N, N);
    int64_t Annz = N*N;
    int64_t Bnnz = N*N;
    int64_t Cnz = N;
    float Cnzpercent = (float) Cnz/(N*N);

    // TODO: Allocate and fill arrays for buckets and nano buckets
    G.init_A(Annz, GxB_SPARSE, GxB_BY_ROW);
    G.init_B(Bnnz, GxB_SPARSE, GxB_BY_ROW);
    G.init_C(Cnzpercent);
    G.fill_buckets( TB ); // all elements go to testbucket= TB

    GrB_Matrix C = G.getC();
    GrB_Matrix M = G.getM();
    GrB_Matrix A = G.getA();
    GrB_Matrix B = G.getB();

    /************************
     * Create semiring factory
     */

    GB_cuda_semiring_factory mysemiringfactory = GB_cuda_semiring_factory ( ) ;
    GrB_Semiring mysemiring;
    auto grb_info = GrB_Semiring_new(&mysemiring, monoid, binop);

    mysemiringfactory.semiring_factory ( mysemiring, flipxy,
                                         C->type,
                                         M->type,
                                         A->type,
                                         B->type,
                                         mask_struct,  // matrix types
                                         mask_comp, GB_sparsity(C),
                                         GB_sparsity(M),
                                         GB_sparsity(A),
                                         GB_sparsity(B));

    /********************
     * Launch kernel
     */

    phase1launchFactory<T_C, T_M, T_A, T_B> p1lF(mysemiringfactory);

    GpuTimer kernTimer;
    kernTimer.Start();

    int nthrd = p1lF.get_threads_per_block();
    int ntasks = p1lF.get_number_of_blocks(M);

    // TODO: Verify that RMM is checking and throwing exceptions
    int nanobuckets_size = NBUCKETS * nthrd * ntasks;
    int blockbuckets_size = NBUCKETS * ntasks;

//    printf("nanobuckets_size: %d\n", nanobuckets_size);
//    printf("blockbuckets_size: %d\n", blockbuckets_size);
//
//    int64_t *Nanobuckets = (int64_t*)rmm_wrap_malloc(nanobuckets_size * sizeof (int64_t));
//    int64_t *Blockbucket = (int64_t*)rmm_wrap_malloc(blockbuckets_size * sizeof (int64_t));
//
//    std::cout << "INvoking grid block launch for phase1" << std::endl;
//    p1lF.jitGridBlockLaunch(Nanobuckets, Blockbucket, C, M, A, B);
//    kernTimer.Stop();
//    std::cout<<"returned from phase1 kernel "<<kernTimer.Elapsed()<<"ms"<<std::endl;
//
//    print_array<int64_t>(Nanobuckets, nanobuckets_size, "Nanobuckets");
//    print_array<int64_t>(Blockbucket, blockbuckets_size, "Blockbucket");
//    std::cout<<"==== phase1 done=============================" <<std::endl;
//
//    rmm_wrap_free(Nanobuckets);
//    rmm_wrap_free(Blockbucket);
//
    return true;
}

//------------------------------------------------------------------------------
// test_AxB_phase2_factory: test phase2 and phase2end
//------------------------------------------------------------------------------

template <typename T_C>
bool test_AxB_phase2_factory( int TB, int64_t N, int64_t Anz, int64_t Bnz)
{

    int gpuID;
    cudaGetDevice( &gpuID);

    std::cout<< "found device "<<gpuID<<std::endl;

    phase2launchFactory<T_C> p2lF;
    phase2endlaunchFactory<T_C> p2elF;

    SpGEMM_problem_generator<T_C, T_C, T_C, T_C> G(N, N);
    int64_t Annz = N*N;
    int64_t Bnnz = N*N;
    int64_t Cnz = N;
    float Cnzpercent = (float) Cnz/(N*N);

    G.init_A(Annz, GxB_SPARSE, GxB_BY_ROW);
    G.init_B(Bnnz, GxB_FULL, GxB_BY_ROW);
    G.init_C(Cnzpercent);
    G.fill_buckets( TB ); // all elements go to testbucket= TB
    G.loadCj(); // FIXME: Figure out why this is needed here


    GrB_Matrix C = G.getC();
    GrB_Matrix M = G.getM();       // note: values are not accessed

   GpuTimer kernTimer;
   kernTimer.Start();
    const int64_t mnz = GB_nnz (M) ;

   int nthrd = p2lF.get_threads_per_block();
   int ntasks = p2elF.get_number_of_blocks(M);

    // fabricate data as if it came from phase1:
    int64_t *nanobuckets = (int64_t*)rmm_wrap_malloc(NBUCKETS * nthrd * ntasks * sizeof (int64_t));
    int64_t *blockbucket = (int64_t*)rmm_wrap_malloc(NBUCKETS * ntasks * sizeof (int64_t));
    int64_t *bucketp = (int64_t*)rmm_wrap_malloc((NBUCKETS+1) * sizeof (int64_t));
    int64_t *bucket = (int64_t*)rmm_wrap_malloc(mnz * sizeof (int64_t));
    int64_t *offset = (int64_t*)rmm_wrap_malloc(NBUCKETS * sizeof (int64_t));

    std::cout << "nthrd: " << nthrd << ", ntasks: " << ntasks << std::endl;
    fillvector_constant(NBUCKETS * nthrd * ntasks, nanobuckets, (int64_t)1);
    fillvector_constant(NBUCKETS * ntasks, blockbucket, (int64_t)1);
    fillvector_constant(NBUCKETS, bucketp, (int64_t)1);

//    print_array<int64_t>(nanobuckets, NBUCKETS*nthrd*ntasks, "nanobuckets");
//    print_array<int64_t>(blockbucket, NBUCKETS*ntasks, "blockbucket");
//
//    // launch phase2 (just with p2ntasks as the # of tasks)
//    p2lF.jitGridBlockLaunch(nanobuckets, blockbucket,
//                            bucketp, bucket, offset, M);
//
//    // do the reduction between phase2 and phase2end
//    int64_t s= 0;
//    for ( int bucket = 0 ; bucket < NBUCKETS+1; ++bucket)
//    {
//        bucketp[bucket] = s;
//        s+= offset[bucket];
//        //printf("bucketp[%d] = %ld\n", bucket, Bucketp[bucket]);
//    }
//
//    // launch phase2end: note same # of tasks as phase1
//    p2elF.jitGridBlockLaunch( nanobuckets, blockbucket,
//                              bucketp, bucket, offset, C,
//                              M);
//    kernTimer.Stop();
//    std::cout<<"returned from phase2 kernel "<<kernTimer.Elapsed()<<"ms"<<std::endl;
//
//
//    print_array<int64_t>(bucketp, NBUCKETS, "bucketp");
//    print_array<int64_t>(bucket, mnz, "bucket");
//    std::cout<<"phase2 kernel done =================="<<std::endl;
//    rmm_wrap_free(nanobuckets);
//    rmm_wrap_free(blockbucket);
//    rmm_wrap_free(bucketp);
//    rmm_wrap_free(bucket);
//    rmm_wrap_free(offset);
//    G.del();
   return true;
}

template<typename T>
void make_grb_matrix(GrB_Matrix &mat, std::vector<int64_t> &indptr, std::vector<int64_t> &indices, std::vector<T> &data,
                     int gxb_sparsity_control = GxB_SPARSE, int gxb_format = GxB_BY_ROW) {

    GrB_Type type = cuda::to_grb_type<T>();

    int64_t n_rows = indptr.size() -1;
    int64_t n_cols = n_rows;
    GrB_Matrix_new (&mat, type, n_rows, n_cols) ;

    for(int64_t row = 0; row < n_rows; ++row) {
        int64_t start = indptr[row];
        int64_t stop = indptr[row+1];

        for(int64_t offset = start; offset < stop; ++offset) {
            GrB_Index i = (GrB_Index) row;
            GrB_Index j = (GrB_Index) indices[offset];
            T x = data[offset];

            cuda::set_element<T> (mat, x, i, j) ;
        }
    }

    GrB_Matrix_wait (mat, GrB_MATERIALIZE) ;
    GB_convert_any_to_non_iso (mat, true, NULL) ;
    // TODO: Need to specify these
    GxB_Matrix_Option_set (mat, GxB_SPARSITY_CONTROL, gxb_sparsity_control) ;
    GxB_Matrix_Option_set(mat, GxB_FORMAT, gxb_format);
    GxB_Matrix_fprint (mat, "my mat", GxB_SHORT_VERBOSE, stdout) ;

    bool iso ;
    GxB_Matrix_iso (&iso, mat) ;
    if (iso)
    {
        printf ("Die! (cannot do iso)\n") ;
        GrB_Matrix_free (&mat) ;
    }

}

template <typename T_C, typename T_M, typename T_A,typename T_B, typename T_X, typename T_Y, typename T_Z>
bool test_AxB_dot3_full_factory( int TB, int64_t N, int64_t Anz, int64_t Bnz,
                                 GrB_Monoid monoid, GrB_BinaryOp binop) {

    // FIXME: Allow the adaptive tests in this guy

//    N = 20;

    //Generate test data and setup for using a jitify kernel with 'bucket' interface
    // The testBucket arg tells the generator which bucket we want to exercise
    int64_t Annz = N*N;
    int64_t Bnnz = N*N;
    int64_t Cnz = N;
    float Cnzpercent = (float) Cnz/(N*N);

    // FIXME: make this an argument
    bool Mask_struct = true;


    std::cout << "Getting test data" << std::endl;
    // FIXME: These need to be set based on the bucket being tested
//    TestData<T_A, T_B, T_C, T_M> data = *make_karate_tricount<T_A, T_B, T_C, T_M>();

    std::cout << "Creating problem gen" << std::endl;
//    N = data.A_indptr.size()-1;
    SpGEMM_problem_generator<T_C, T_M, T_A, T_B> G(N, N);
    G.init_C(float(Cnz) / (N * N));

//    GrB_Matrix A;
//    GrB_Matrix B;
//    GrB_Matrix C;
//    GrB_Matrix M;
//
//    GrB_Matrix C_actual = G.getC();

//    make_grb_matrix<T_A>(A, data.A_indptr, data.A_indices, data.A_data, GxB_SPARSE);
//    make_grb_matrix<T_B>(B, data.B_indptr, data.B_indices, data.B_data, GxB_FULL, GxB_BY_ROW);
//    make_grb_matrix<T_C>(C, data.C_indptr, data.C_indices, data.C_data);
//    make_grb_matrix<T_M>(M, data.M_indptr, data.M_indices, data.M_data);


//    std::cout << "Filling A" << std::endl;
    G.init_A(Annz, GxB_SPARSE, GxB_BY_ROW, 543210, 0, 50);
//    std::cout << "Filling B" << std::endl;

    // TODO: The spdn kernel seems to think B->p should be non-empty
    // for the full side  but changing C to be GxB_FULL fails when
    // the kernel tries to access any element of B->p. Naturally, I
    // wouldn't expect a full or bitmap format to use the additional
    // arrays when B-x should already be nxk. Using csr here in the
    // meantime.
    G.init_B(Bnnz, GxB_FULL, GxB_BY_COL);

    /**
     * For testing, we need to create our output C and configure
     * it w/ the necessary sparsity.
     */
//    std::cout << "Filling buckets" << std::endl;
    G.fill_buckets( TB); // all elements go to testbucket= TB

    GrB_Matrix C = G.getC();
    GrB_Matrix M = G.getM();
    GrB_Matrix A = G.getA();
    GrB_Matrix B = G.getB();

    GxB_Matrix_fprint (A, "A", GxB_SHORT_VERBOSE, stdout) ;
    GxB_Matrix_fprint (B, "B", GxB_SHORT_VERBOSE, stdout) ;
    GxB_Matrix_fprint (M, "M", GxB_SHORT_VERBOSE, stdout) ;
    GxB_Matrix_fprint (C, "C", GxB_SHORT_VERBOSE, stdout) ;
//
    T_C *Cx = (T_C*)C->x;
    T_A *Ax = (T_A*)A->x;
    T_B *Bx = (T_B*)B->x;

    std::cout << "Building semiring factgory" << std::endl;
    GB_cuda_semiring_factory mysemiringfactory = GB_cuda_semiring_factory ( ) ;
    GrB_Semiring mysemiring;
    auto grb_info = GrB_Semiring_new(&mysemiring, monoid, binop);

    bool flipxy = false;
    bool mask_struct = false;
    bool mask_comp = false;
//    GrB_Matrix C_actual = C;

    mysemiringfactory.semiring_factory ( mysemiring, flipxy,
                                         C->type, M->type,
                                         A->type, B->type,
                                         mask_struct,  // matrix types
                                         mask_comp, GB_sparsity(C),
                                         GB_sparsity(M),
                                         GB_sparsity(A),
                                         GB_sparsity(B) ) ;

    int zc_valid = 0;
    bool result = false;

    /**
     * Run Phase 1: Compute nanobuckets and blockbuckets
     */
    const int64_t mnz = GB_nnz (M) ;

    int chunk_size = 128;

    int number_of_sms = GB_Global_gpu_sm_get (0);
    int nblks = ( GB_nnz (M) + chunk_size - 1)/chunk_size;
    int ntasks = GB_IMIN( nblks,  128 * number_of_sms);
    int nthrd = 32;
    int64_t *bucketp = (int64_t*)rmm_wrap_malloc((NBUCKETS+1) * sizeof (int64_t));

    bucketp[1] = 0;

    int64_t *bucket = (int64_t*)rmm_wrap_malloc(Cnz * sizeof (int64_t));
    int64_t *offset = (int64_t*)rmm_wrap_malloc(NBUCKETS * sizeof (int64_t));

    /**
     * Run Phase 3: Execute dot3 on all buckets
     */
    for (int b =0; b < 12; ++b) {// loop on buckets


        if (b == TB) {

            G.fill_buckets(b);
            int64_t *Bucket = G.getBucket();
            int64_t *BucketStart = G.getBucketStart();

            int64_t b_start = BucketStart [b] ;
            int64_t b_end   = BucketStart [b+1] ;
            int64_t nvecs = b_end - b_start ;

            if (nvecs > 0) std::cout<< "bucket "<<b<<" has "<<nvecs<<" dots to do"<<std::endl;

            T_C *X_valid  = (T_C*) malloc( GB_nnz(C)*sizeof(T_C));
            int64_t *i_valid = (int64_t*)malloc( Cnz *sizeof(int64_t));

//            T_C *Cx = (T_C*)C->x;
//            for(int64_t i = 0; i < N; ++i) {
//                for (int64_t j = C->p[i]; j < C->p[i+1]; ++j) {
//                    if(j == 0) {
//                        cuda::set_element<T_C>(C_actual, 1.0, C->i[j], i) ;
//                    } else {
//                        cuda::set_element<T_C>(C_actual, 0.0, C->i[j], i) ;
//                    }
////                    std::cout << "(" << i << ", " << C->i[j] << ") = " << Cx[j] << std::endl;
//                }
//            }

//            GrB_Matrix_wait (C_actual, GrB_MATERIALIZE) ;
//            GxB_Matrix_Option_set (C_actual, GxB_SPARSITY_CONTROL, GxB_SPARSE) ;
//            GxB_Matrix_Option_set(C_actual, GxB_FORMAT, GxB_BY_COL);

           GpuTimer kernTimer;
           kernTimer.Start();
           phase3launchFactory<T_C, T_M, T_A, T_B, T_X, T_Z > lF(mysemiringfactory, (GB_bucket_code)b);
           lF.jitGridBlockLaunch(b_start, b_end, bucketp, Bucket, C, M, A, B);

           kernTimer.Stop();

           std::cout<<"returned from kernel "<<kernTimer.Elapsed()<<"ms"<<std::endl;
           GxB_Matrix_fprint (C, "C", GxB_SHORT_VERBOSE, stdout) ;

           GxB_Matrix_fprint (A, "A", GxB_SHORT_VERBOSE, stdout) ;
           GxB_Matrix_fprint (B, "B", GxB_SHORT_VERBOSE, stdout) ;


            // printing manually since (I think) the jumbled form is causing issues for the standard GB_Matrix printer
//            std::cout << "Printing matrix C:" << std::endl;

//       zc_valid = C->zombie_count;
//       C->zombie_count = 0;
//           for (int i =0 ; i< GB_nnz(C); ++i) {
//                //std::cout<<"Cx[i] = "<<Cx[i]<<std::endl;
//                X_valid[i] = Cx[i];
//                Cx[i] = 0;
//                i_valid[i] = C->i[i];
//           }

//           G.loadCj();

            GrB_Matrix C_actual;
            GrB_Type type = cuda::to_grb_type<T_C>();
            GrB_Info info = GrB_Matrix_new (&C_actual, type, N, N) ;
            if(info != GrB_SUCCESS) {
                printf("Couldn't allocate C_acual\n");
                return false;
            }

            GxB_Matrix_fprint (C_actual, "C_actual", GxB_SHORT_VERBOSE, stdout);

            // ensure the GPU is not used
            GxB_Global_Option_set (GxB_GLOBAL_GPU_CONTROL, GxB_GPU_NEVER) ;

            // Use GrB_DESC_S for structural because dot3 mask will never be complemented
            GrB_mxm(C_actual, M, NULL, mysemiring, A, B,
                Mask_struct ? GrB_DESC_S : NULL);

            // re-enable the GPU
            GxB_Global_Option_set (GxB_GLOBAL_GPU_CONTROL, GxB_GPU_ALWAYS) ;

            // compare
            double tol = 0 ;
            GrB_Index nvals1 = 0, nvals2 = 0 ;
            GrB_Matrix_nvals (&nvals1, C) ;
            GrB_Matrix_nvals (&nvals2, C_actual) ;
            if (nvals1 != nvals2) { printf ("!!\n") ; abort ( ) ; } 
            GrB_Index nrows, ncols ;
            GrB_Matrix_nrows (&nrows, C) ;
            GrB_Matrix_ncols (&ncols, C) ;

            GrB_Matrix T;

            GrB_Matrix_new (&T, GrB_BOOL, nrows, ncols) ;
            GrB_BinaryOp op = NULL;
            GrB_UnaryOp op_abs = NULL ;
            GrB_Monoid monoid_sum = NULL ;
            if      (type == GrB_BOOL  ) op = GrB_EQ_BOOL   ;
            else if (type == GrB_INT8  ) op = GrB_EQ_INT8   ;
            else if (type == GrB_INT16 ) op = GrB_EQ_INT16  ;
            else if (type == GrB_INT32 ) op = GrB_EQ_INT32  ;
            else if (type == GrB_INT64 ) op = GrB_EQ_INT64  ;
            else if (type == GrB_UINT8 ) op = GrB_EQ_UINT8  ;
            else if (type == GrB_UINT16) op = GrB_EQ_UINT16 ;
            else if (type == GrB_UINT32) op = GrB_EQ_UINT32 ;
            else if (type == GrB_UINT64) op = GrB_EQ_UINT64 ;
            else if (type == GrB_FP32  )
            {
                op = (tol == 0)? GrB_EQ_FP32 : GrB_MINUS_FP32   ;
                op_abs = GrB_ABS_FP32 ;
            }
            else if (type == GrB_FP64  )
            {
                op = (tol == 0)? GrB_EQ_FP64 : GrB_MINUS_FP64   ;
                op_abs = GrB_ABS_FP64 ;
            }
            else if (type == GxB_FC32  )
            {
                op = (tol == 0)? GxB_EQ_FC32 : GxB_MINUS_FC32   ;
                op_abs = GxB_ABS_FC32 ;
            }
            else if (type == GxB_FC64  )
            {
                op = (tol == 0)? GxB_EQ_FC64 : GxB_MINUS_FC64   ;
                op_abs = GxB_ABS_FC64 ;
            }
            if (op_abs != NULL)
            {
<<<<<<< HEAD
                GrB_Matrix_eWiseMult_BinaryOp (T, NULL, NULL, op, C, C_actual, NULL) ;
=======
                GrB_Matrix_eWiseMult_BinaryOp (T, NULL, NULL, op, C, C_actual,
                    NULL) ;
>>>>>>> ee371236
                GrB_Index nvals3 = 1 ;
                GrB_Matrix_nvals (&nvals3, T) ;
                if (nvals1 != nvals3) { printf ("!!\n") ; abort ( ) ; } 
                bool is_same ;
<<<<<<< HEAD
                GrB_Matrix_reduce_BOOL (&is_same, NULL, GrB_LAND_MONOID_BOOL, T, NULL) ;
=======
                GrB_Matrix_reduce_BOOL (&is_same, NULL, GrB_LAND_MONOID_BOOL,
                    T, NULL) ;
>>>>>>> ee371236
                if (!is_same) { printf ("!!\n") ; abort ( ) ; } 
                GrB_Matrix_free (&T) ;
            }
            else
            {
                // TODO
            }

//           std::cout << "Printing loadCJ" << std::endl;
//           std::cout << "Looping through pairs b_start=" << b_start << ", b_end=" << b_end << std::endl;
//           for (int64_t pair = b_start ; pair < min(b_end, GB_nnz(C)) ; ++pair) {
//
//               // bucket is nullptr
//            int64_t pC = (Bucket == nullptr) ? pair : Bucket [pair] ;
//
//                int64_t i = M->i[pC] ;          // row index of C(i,j)
//
//                // get C(i,j)
//                int64_t k = (C->i [pC] >> 4) ;    // col index of C(i,j)
//
//                std::cout << "Loading j" << std::endl;
//                int64_t j = (C->h == nullptr) ? k : C->h [k] ; // Mh has been copied into Ch
//                std::cout << "Getting C(i,j). pC=" << pC << ", i=" << i << ", j=" << j << ", k=" << k << std::endl;
//
//                std::cout << "Done." << std::endl;
//
//                // xvp, xvi, xvals:  A(:,i)
//                // xvp is Ap [i] and Ap [i+1]
//                int64_t pA_start = A->p [i] ;
//                int64_t pA_end   = A->p [i+1] ;
//                // indices are in Ai [pA_start ... pA_end-1]
//                // values  are in Ax [pA_start ... pA_end-1]
//
//                std::cout << "pA_start=" << pA_start << ", pA_end=" << pA_end << std::endl;
//
//                // yvp, yvi, yvals:  B(:,j)
//                // yvp is Bp [j] and Bp [j+1]
//                int64_t pB_start = N*j;
//                int64_t pB_end   = N*j+N ;
//
//                std::cout << "Getting 2" << std::endl;
//
//                // indices are in Bi [pB_start ... pB_end-1]
//                // values  are in Bx [pB_start ... pB_end-1]
//                k = pA_start;
//                int64_t l = pB_start;
//                T_Z cij = *((T_Z*)monoid->identity) ;
//
//                std::cout << "running loop" << std::endl;
//                while( k < pA_end && l < pB_end) {
//                    //std::cout<<" A*B="<< (*MUL_ptr<T_Z>) ( (T_Z)Ax[k] , (T_Z) Bx[l]) <<std::endl ;
//                    T_A Axk = (T_Z)Ax[k];
//                    T_B Bxk = (T_Z)Bx[pB_start+l];
//
//                    cij += Axk * Bxk;  // FIXME: need to replace w/ the actual monoid/binop evaluations
//                    k++;
//                    l++;
//                }
//
//                std::cout << "Done." << std::endl;
//                // output for this dot product is
//                if (cij == *(T_Z*)monoid->identity) {
//                    C->i [pC] = -1;//GB_FLIP (i)
//                }
//                else {
//                    Cx [pC] = (T_C)cij;
//                    C->i [pC] = i;
//                }
//
//        }
//           T_C err = 0;
//           for (int j =0 ; j< N; ++j) {
//             for ( int l = C->p[j]; l< C->p[j+1]; ++l) {
//                 int64_t i =  C->i[l];
//                 if (i >= 0)
//                    err +=  ( X_valid[l] - Cx[l])*(X_valid[l] - Cx[l]);
//             }
//           }
//           std::cout<< " 2-norm of err ="<< err<<std::endl;
//
//           EXPECT_EQ(err,0);
//
//           free(X_valid);
//           free(i_valid);
         }
        }

//    rmm_wrap_free(bucket);
//    rmm_wrap_free(bucketp);
//    rmm_wrap_free(offset);

//    G.del();

    return result;

}

//template <typename T_C, typename T_M, typename T_A,typename T_B, typename T_X, typename T_Y, typename T_Z>
//bool test_AxB_dot3_dndn_factory( int TB, int64_t N, int64_t Anz, int64_t Bnz, std::string& SEMI_RING) {
//// Assumes all matrices are square so far, so only N dimension given.
//// Sparsity is dense here so Anz = Bnz = N*N.
//// Generates three randomized matrices, builds buckets and calls a kernel.
//
//
//launchFactory<T_C, T_M, T_A, T_B, T_X, T_Z > lF(SEMI_RING, "dndn");
//
//int testBucket = TB;
//
////unsigned seed = 13372801;
////std::mt19937 r; //random number generator Mersenne Twister
////r.seed(seed);
//int gpuID;
//cudaGetDevice( &gpuID);
//
//std::cout<< "found device "<<gpuID<<std::endl;
//
//T_Z MONOID_IDENTITY;
//if (SEMI_RING == "PLUS_TIMES") {
//   std::cout << "Plus Times (+,*) semiring"<<std::endl;
//   MONOID_IDENTITY = 0;
//   ADD_ptr<T_Z> = myOP_plus<T_Z>;
//   MUL_ptr<T_Z> = myOP_times<T_Z>;
//
//}
//else if(SEMI_RING == "MIN_PLUS") {
//   std::cout << "Min Plus Times (min,+) semiring"<<std::endl;
//   MONOID_IDENTITY = std::numeric_limits<T_Z>::max();
//   ADD_ptr<T_Z> = myOP_min<T_Z>;
//   MUL_ptr<T_Z> = myOP_plus<T_Z>;
//
//}
//else if(SEMI_RING == "MAX_PLUS") {
//   MONOID_IDENTITY = std::numeric_limits<T_Z>::min();
//   std::cout << "Max Plus Times (max,+) semiring"<<std::endl;
//   ADD_ptr<T_Z> = myOP_max<T_Z>;
//   MUL_ptr<T_Z> = myOP_plus<T_Z>;
//}
//
////Generate test data and setup for using a jitify kernel with 'bucket' interface
//SpGEMM_problem_generator<T_C, T_M, T_A, T_B> G;
//int64_t Annz = N*N;
//int64_t Bnnz = N*N;
//int64_t Cnz = N;
//float Cnzpercent = (float) Cnz/(N*N);
//
//G.init(N, Annz, Bnnz, Cnzpercent);
//
//G.fill_buckets( testBucket); // all elements go to testbucket= TB
//
//matrix<T_C>* C = G.getCptr();
//matrix<T_M>* M = G.getMptr();
//matrix<T_A>* A = G.getAptr();
//matrix<T_B>* B = G.getBptr();
//
//T_C *Cx = C->x;
//T_A *Ax = A->x;
//T_B *Bx = B->x;
//
//// Set clear zombie count
//C->zombie_count = 0;
//
////std::cout<<"got all matrices"<<std::endl;
//int64_t *Bucket = G.getBucket();
//int64_t *BucketStart = G.getBucketStart();
//
//int zc_valid = 0;
//
//bool result = false;
//
//for (int b =0; b < 12; ++b) {// loop on buckets
//
//    int64_t b_start = BucketStart [b] ;
//    int64_t b_end   = BucketStart [b+1] ;
//    int64_t nvecs = b_end - b_start ;
//    if (nvecs > 0) std::cout<< "bucket "<<b<<" has "<<nvecs<<" dots to do"<<std::endl;
//
//    T_C *X_valid  = (T_C*) malloc( Cnz*sizeof(T_C));
//    int64_t *i_valid = (int64_t*)malloc( Cnz *sizeof(int64_t));
//    if (b == TB) { //test cases for dense-dense kernels
//       int nthrd = 32;
//       int sz = 4;
//       //int m = 256/sz;
//       int nblck = Cnz;
//       std::cout<< nblck<< " blocks of "<<nthrd<<" threads, "<<b_start<<","<<b_end<<std::endl;
//
//       GpuTimer kernTimer;
//       kernTimer.Start();
//       lF.jitGridBlockLaunch( nblck, nthrd, b_start, b_end, Bucket,
//                                C, M, A, B, sz);
//
//       kernTimer.Stop();
//       std::cout<<"returned from kernel "<<kernTimer.Elapsed()<<"ms"<<std::endl;
//
//       zc_valid = C->zombie_count;
//       C->zombie_count = 0;
//       for (int i =0 ; i< Cnz; ++i) {
//            //std::cout<<"Cx[i] = "<<Cx[i]<<std::endl;
//            X_valid[i] = Cx[i];
//            Cx[i] = 0;
//            i_valid[i] = C->i[i];
//       }
//       G.loadCj();
//
//       for (int64_t pair = b_start ; pair < b_end ; pair++) {
//
//        // get the kth entry in bucket b
//        //std::cout<< " pair ="<<pair<<std::endl;
//        int64_t pC = (Bucket == nullptr) ? pair : Bucket [pair] ;
//        int64_t i = M->i[pC] ;          // row index of C(i,j)
//
//        // get C(i,j)
//        int64_t k = (C->i [pC] >> 4) ;    // col index of C(i,j)
//        //ASSERT ((C->i [pC] & 4) == b) ;
//        int64_t j = (C->h == nullptr) ? k : C->h [k] ; // Mh has been copied into Ch
//        //std::cout<<" found dot "<<pair<<" at ("<<i<<","<<j<<")"<<std::endl;
//
//        // xvp, xvi, xvals:  A(:,i)
//        // xvp is Ap [i] and Ap [i+1]
//        int64_t pA_start = A->p [i] ;
//        int64_t pA_end   = A->p [i+1] ;
//        // indices are in Ai [pA_start ... pA_end-1]
//        // values  are in Ax [pA_start ... pA_end-1]
//
//        // yvp, yvi, yvals:  B(:,j)
//        // yvp is Bp [j] and Bp [j+1]
//        int64_t pB_start = B->p [j] ;
//        int64_t pB_end   = B->p [j+1] ;
//        // indices are in Bi [pB_start ... pB_end-1]
//        // values  are in Bx [pB_start ... pB_end-1]
//        k = pA_start;
//        int64_t l = pB_start;
//        T_Z cij = MONOID_IDENTITY;
//        while( k < pA_end && l < pB_end) {
//           //std::cout<<" A*B="<< (*MUL_ptr<T_Z>) ( (T_Z)Ax[k] , (T_Z) Bx[l]) <<std::endl ;
//           cij = (*ADD_ptr<T_Z>)( cij, (*MUL_ptr<T_Z>)( (T_Z)Ax[k] , (T_Z) Bx[l]) ) ;
//           k++;
//           l++;
//           //std::cout<<"Ak = "<< Ax[k]<< " Bl = "<< Bx[l]<< "sum ="<<sum<<std::endl;
//        }
//        //std::cout<< " dot  = "<< sum << std::endl;
//
//        // output for this dot product is
//
//        if (cij == MONOID_IDENTITY) {
//            C->i [pC] = -1;//GB_FLIP (i)
//            C->zombie_count++;
//        }
//        else {
//            Cx [pC] = (T_C)cij;
//            C->i [pC] = i;
//        }
//    }
//       T_C err = 0;
//       for (int j =0 ; j< N; ++j) {
//         for ( int l = C->p[j]; l< C->p[j+1]; ++l) {
//             int64_t i =  C->i[l];
//             //std::cout<<i<<","<<j<<","<<l <<" Cx = "<<Cx[l]<<"x_val="<<X_valid[l]<<std::endl;
//             if (i >= 0)
//                err +=  ( X_valid[l] - Cx[l])*(X_valid[l] - Cx[l]);
//         }
//       }
//       std::cout<< " 2-norm of err ="<< err<<std::endl;
//       std::cout<< " zombie count CPU = "<<C->get_zombie_count()<<" zGPU ="<<zc_valid<<std::endl;
//
//       EXPECT_EQ(err,0);
//       EXPECT_EQ( zc_valid, C->get_zombie_count());
//
//       free(X_valid);
//       free(i_valid);
//     }
//    }
//
//G.del();
//
//return result;
//
//}
//
//template <typename T_C, typename T_M, typename T_A,typename T_B, typename T_X, typename T_Y, typename T_Z>
//bool test_AxB_dot3_vsvs_factory( int TB, int64_t N, int64_t Anz, int64_t Bnz, std::string& SEMI_RING) {
//// Assumes all matrices are square so far, so only N dimension given.
//// Sparsity is controlled by Anz and Bnz vs N*N.
//// Generates three randomized matrices, builds buckets and calls a kernel.
//
//
//launchFactory<T_C, T_M, T_A, T_B, T_X, T_Z > lF(SEMI_RING, "vsvs");
//
//int testBucket = TB;
//
////unsigned seed = 13372801;
////std::mt19937 r; //random number generator Mersenne Twister
////r.seed(seed);
//int gpuID;
//cudaGetDevice( &gpuID);
//std::cout<< "found device "<<gpuID<<std::endl;
//
////T_Z MONOID_IDENTITY;
//if (SEMI_RING == "PLUS_TIMES") {
//   //MONOID_IDENTITY =(T_Z)0;
//   ADD_ptr<T_Z> = myOP_plus<T_Z>;
//   MUL_ptr<T_Z> = myOP_times<T_Z>;
//
//}
//else if(SEMI_RING == "MIN_PLUS") {
//   //MONOID_IDENTITY = std::numeric_limits<T_Z>::max();
//   ADD_ptr<T_Z> = myOP_min<T_Z>;
//   MUL_ptr<T_Z> = myOP_plus<T_Z>;
//
//}
//else if(SEMI_RING == "MAX_PLUS") {
//   //MONOID_IDENTITY = std::numeric_limits<T_Z>::min();
//   ADD_ptr<T_Z> = myOP_max<T_Z>;
//   MUL_ptr<T_Z> = myOP_plus<T_Z>;
//}
//
////Generate test data and setup for using a jitify kernel with 'bucket' interface
//SpGEMM_problem_generator<T_C, T_M, T_A, T_B> G;
//int64_t Cnz = N;
//float Cnzpercent = (float) Cnz/(N*N);
//
//G.init(N, Anz, Bnz, Cnzpercent);
//
//G.fill_buckets( testBucket); // all elements go to testbucket= TB
//
//matrix<T_C>* C = G.getCptr();
//matrix<T_M>* M = G.getMptr();
//matrix<T_A>* A = G.getAptr();
//matrix<T_B>* B = G.getBptr();
//
//T_C *Cx = C->x;
//T_A *Ax = A->x;
//T_B *Bx = B->x;
//int64_t *Ci = C->i;
//int64_t *Mi = M->i;
//int64_t *Ai = A->i;
//int64_t *Bi = B->i;
//int64_t *Ap = A->p;
//int64_t *Bp = B->p;
//
////std::cout<<"got all matrices"<<std::endl;
//int64_t *Bucket = G.getBucket();
//int64_t *BucketStart = G.getBucketStart();
//
//int zc_valid = 0;
//
//bool result = false;
//
//for (int b =0; b < 12; ++b) {// loop on buckets
//
//    int64_t b_start = BucketStart [b] ;
//    int64_t b_end   = BucketStart [b+1] ;
//    int64_t nvecs = b_end - b_start ;
//    if (nvecs > 0) std::cout<< "bucket "<<b<<" has "<<nvecs<<" dots to do"<<std::endl;
//
//    T_C *X_valid  = (T_C*) malloc( Cnz*sizeof(T_C));
//    int64_t *i_valid = (int64_t*)malloc( Cnz *sizeof(int64_t));
//    if (b == TB) { //test cases for v.sparse-v.sparse kernels
//       int nthrd = 32;
//       int sz = Anz/N;
//       int m = 256/sz;
//       int nblck = (Cnz -1 + m*nthrd )/(m*nthrd) ;
//       std::cout<< nblck<< " blocks of "<<nthrd<<" threads, "<<b_start<<","<<b_end<<std::endl;
//
//       GpuTimer kernTimer;
//       kernTimer.Start();
//       lF.jitGridBlockLaunch( nblck, nthrd, b_start, b_end, Bucket,
//                                C, M, A, B, sz);
//
//       kernTimer.Stop();
//       std::cout<<"returned from kernel "<<kernTimer.Elapsed()<<"ms"<<std::endl;
//
//       //std::cout<<"returned from kernel"<<std::endl;
//
//       zc_valid = C->zombie_count;
//       C->zombie_count = 0;
//       for (int i =0 ; i< Cnz; ++i) {
//            X_valid[i] = Cx[i];
//            Cx[i] = 0;
//            i_valid[i] = Ci[i];
//       }
//       G.loadCj();
//       for (int64_t pair = b_start ; pair < b_end ; pair++) {
//
//        // get the kth entry in bucket b
//        //std::cout<< " pair ="<<pair<<std::endl;
//        int64_t pC = (Bucket == nullptr) ? pair : Bucket [pair] ;
//        int64_t i = Mi[pC] ;          // row index of C(i,j)
//
//        // get C(i,j)
//        int64_t k = (Ci [pC] >> 4) ;    // col index of C(i,j)
//        //ASSERT ((C->i [pC] & 4) == b) ;
//        int64_t j = (C->h == nullptr) ? k : C->h [k] ; // Mh has been copied into Ch
//        //std::cout<<" found dot "<<pair<<" at ("<<i<<","<<j<<")"<<std::endl;
//
//        // xvp, xvi, xvals:  A(:,i)
//        // xvp is Ap [i] and Ap [i+1]
//        int64_t pA_start = Ap [i] ;
//        int64_t pA_end   = Ap [i+1] ;
//        // indices are in Ai [pA_start ... pA_end-1]
//        // values  are in Ax [pA_start ... pA_end-1]
//
//        // yvp, yvi, yvals:  B(:,j)
//        // yvp is Bp [j] and Bp [j+1]
//        int64_t pB_start = Bp [j] ;
//        int64_t pB_end   = Bp [j+1] ;
//        // indices are in Bi [pB_start ... pB_end-1]
//        // values  are in Bx [pB_start ... pB_end-1]
//        k = pA_start;
//        int64_t l = pB_start;
//        T_Z cij ;
//        bool cij_exists = false;
//        while( k < pA_end && l < pB_end) {
//            if ( Ai[k] < Bi[l]) ++k;
//            else if ( Ai[k] > Bi[l]) ++l;
//            else {
//                if (cij_exists) {
//                   cij = (*ADD_ptr<T_Z>)( cij, (*MUL_ptr<T_Z>)( Ax[k] , Bx[l] ) );
//                }
//                else{
//                   cij_exists = true;
//                   cij = (*MUL_ptr<T_Z>)( Ax[k], Bx[l]);
//                }
//                k++;
//                l++;
//            }
//        }
//        //std::cout<< " dot  = "<< sum << std::endl;
//
//        // output for this dot product is
//
//        if (cij_exists) {
//            Ci [pC] = i;
//            Cx[pC] = (T_C)cij;
//        }
//        else {
//            Ci [pC] = -1;//GB_FLIP (i)
//            C->zombie_count++;
//        }
//    }
//       T_C err = 0;
//       for (int j =0 ; j< N; ++j) {
//         for ( int l = C->p[j]; l< C->p[j+1]; ++l) {
//             //std::cout<<i<<","<<j<<","<<l <<" Cx = "<<Cx[l]<<"x_val="<<X_valid[l]<<std::endl;
//             if (Ci[l] > 0)
//                err +=  ( X_valid[l] - Cx[l])*(X_valid[l] - Cx[l]);
//         }
//       }
//       std::cout<< " 2-norm of err ="<< err<<std::endl;
//       std::cout<< " zombie count GPU = "<<C->get_zombie_count()<<" zCPU ="<<zc_valid<<std::endl;
//
//       EXPECT_EQ(err,0);
//       EXPECT_EQ( zc_valid, C->get_zombie_count());
//
//       free(X_valid);
//       free(i_valid);
//     }
//    }
//
//G.del();
//
//return result;
//
//}
//
//template <typename T_C, typename T_M, typename T_A,typename T_B, typename T_X, typename T_Y, typename T_Z>
//bool test_AxB_dot3_vssp_factory( int TB, int64_t N, int64_t Anz, int64_t Bnz, std::string& SEMI_RING) {
//// Assumes all matrices are square so far, so only N dimension given.
//// Sparsity is controlled by Anz and Bnz vs N*N.
//// Generates three randomized matrices, builds buckets and calls a kernel.
//
//launchFactory<T_C, T_M, T_A, T_B, T_X, T_Z > lF(SEMI_RING, "vssp");
//
//int testBucket = TB;
//
////unsigned seed = 13372801;
////std::mt19937 r; //random number generator Mersenne Twister
////r.seed(seed);
//int gpuID;
//cudaGetDevice( &gpuID);
//std::cout<< "found device "<<gpuID<<std::endl;
//
////T_Z MONOID_IDENTITY;
//if (SEMI_RING == "PLUS_TIMES") {
//   //MONOID_IDENTITY =(T_Z)0;
//   ADD_ptr<T_Z> = myOP_plus<T_Z>;
//   MUL_ptr<T_Z> = myOP_times<T_Z>;
//
//}
//else if(SEMI_RING == "MIN_PLUS") {
//   //MONOID_IDENTITY = std::numeric_limits<T_Z>::max();
//   ADD_ptr<T_Z> = myOP_min<T_Z>;
//   MUL_ptr<T_Z> = myOP_plus<T_Z>;
//
//}
//else if(SEMI_RING == "MAX_PLUS") {
//   //MONOID_IDENTITY = std::numeric_limits<T_Z>::min();
//   ADD_ptr<T_Z> = myOP_max<T_Z>;
//   MUL_ptr<T_Z> = myOP_plus<T_Z>;
//}
//
////Generate test data and setup for using a jitify kernel with 'bucket' interface
//SpGEMM_problem_generator<T_C, T_M, T_A, T_B> G;
//
//int64_t Cnz = N;
//float Cnzpercent = (float)( Cnz)/(N*N);
//
//G.init(N, Anz, Bnz, Cnzpercent );
//
//G.fill_buckets( testBucket); // all elements go to testbucket= TB
//
//matrix<T_C>* C = G.getCptr();
//matrix<T_M>* M = G.getMptr();
//matrix<T_A>* A = G.getAptr();
//matrix<T_B>* B = G.getBptr();
//
//T_C *Cx = C->x;
//T_A *Ax = A->x;
//T_B *Bx = B->x;
//int64_t *Ci = C->i;
//int64_t *Mi = M->i;
//int64_t *Ai = A->i;
//int64_t *Bi = B->i;
//int64_t *Ap = A->p;
//int64_t *Bp = B->p;
//
//
////std::cout<<"got all matrices"<<std::endl;
//int64_t *Bucket = G.getBucket();
//int64_t *BucketStart = G.getBucketStart();
//
//int zc_valid = 0;
//int zc = 0;
//
//bool result = false;
//
//for (int b =0; b < 12; ++b) {// loop on buckets
//
//    int64_t b_start = BucketStart [b] ;
//    int64_t b_end   = BucketStart [b+1] ;
//    int64_t nvecs = b_end - b_start ;
//    if (nvecs == 0) continue;
//    std::cout<< "bucket "<<b<<" has "<<nvecs<<" dots to do"<<std::endl;
//
//    T_C *X_valid  = (T_C*) malloc( Cnz*sizeof(T_C));
//    int64_t *i_valid = (int64_t*)malloc( Cnz *sizeof(int64_t));
//    if (b == TB) { //test cases for v.sparse-dense kernels
//       int nthrd = 32;
//       int sz = 4;
//       //int m = 256/sz;
//       int nblck = (Cnz -1 + nthrd )/(nthrd) ;
//       std::cout<< nblck<< " blocks of "<<nthrd<<" threads, "<<b_start<<","<<b_end<<std::endl;
//
//       GpuTimer kernTimer;
//       kernTimer.Start();
//       lF.jitGridBlockLaunch( nblck, nthrd, b_start, b_end, Bucket,
//                                C, M, A, B, sz);
//
//       kernTimer.Stop();
//       std::cout<<"returned from kernel "<<kernTimer.Elapsed()<<"ms"<<std::endl;
//
//       //std::cout<<"returned from kernel"<<std::endl;
//
//       zc_valid = C->zombie_count;
//       C->zombie_count = 0;
//       for (int i =0 ; i< Cnz; ++i) {
//            X_valid[i] = Cx[i];
//            Cx[i] = 0;
//            i_valid[i] = C->i[i];
//       }
//       G.loadCj();
//
//
//       for (int64_t pair = b_start ; pair < b_end ; pair++) {
//
//        // get the kth entry in bucket b
//        //std::cout<< " pair ="<<pair<<std::endl;
//        int64_t pC = (Bucket == nullptr) ? pair : Bucket [pair] ;
//
//        int64_t i = Mi[pC] ;          // row index of C(i,j)
//        // get C(i,j)
//        int64_t k = (Ci [pC] >> 4) ;    // col index of C(i,j)
//        //ASSERT ((C->i [pC] & 4) == b) ;
//        int64_t j = (C->h == nullptr) ? k : C->h [k] ; // Mh has been copied into Ch
//        //std::cout<<" found dot "<<pair<<" at ("<<i<<","<<j<<")"<<std::endl;
//
//        int64_t pA      = Ap[i];
//        int64_t pA_end  = Ap[i+1];
//        int64_t nnzA = pA_end - pA;
//
//        int64_t pB      = Bp[j];
//        int64_t pB_end  = Bp[j+1];
//        int64_t nnzB = pB_end - pB;
//
//        //Search for each nonzero in the smaller vector to find intersection
//        bool cij_exists = false;
//
//        T_A aki;
//        T_B bkj;
//        T_Z cij;
//
//        if (nnzA <= nnzB) {
//            //----------------------------------------------------------------------
//            // A(:,i) is very sparse compared to B(:,j)
//            //----------------------------------------------------------------------
//
//            while (pA < pA_end && pB < pB_end)
//            {
//                int64_t ia = Ai [pA] ;
//                int64_t ib = Bi [pB] ;
//                if (ia < ib)
//                {
//                    // A(ia,i) appears before B(ib,j)
//                    pA++ ;
//                }
//                else if (ib < ia)
//                {
//                    // B(ib,j) appears before A(ia,i)
//                    // discard all entries B(ib:ia-1,j)
//                    int64_t pleft = pB + 1 ;
//                    int64_t pright = pB_end - 1 ;
//                    GB_BINARY_TRIM_SEARCH (ia, Bi, pleft, pright) ;
//                    //ASSERT (pleft > pB) ;
//                    pB = pleft ;
//                }
//                else // ia == ib == k
//                {
//                    // A(k,i) and B(k,j) are the next entries to merge
//                    #if defined ( GB_PHASE_1_OF_2 )
//                    cij_exists = true ;
//                    break ;
//                    #else
//                    GB_GETA (aki, Ax, pA) ;             /* aki = A(k,i) */
//                    GB_GETB (bkj, Bx, pB) ;             /* bkj = B(k,j) */
//                    if (cij_exists)
//                    {
//                        cij = (*ADD_ptr<T_Z>)( cij, (*MUL_ptr<T_Z>)( (T_Z)aki , (T_Z)bkj ) );
//                        /* cij += aki * bkj */
//                    }
//                    else
//                    {
//                        /* cij = A(k,i) * B(k,j), and add to the pattern */
//                        cij_exists = true ;
//                        cij=  (*MUL_ptr<T_Z>)( (T_Z)aki, (T_Z)bkj) ;
//                        /* cij = aki * bkj */
//                    }
//                    //GB_DOT_TERMINAL (cij) ;         // break if cij == terminal
//                    pA++ ;
//                    pB++ ;
//                    #endif
//                }
//            }
//        }
//        else {
//            //----------------------------------------------------------------------
//            // B(:,j) is very sparse compared to A(:,i)
//            //----------------------------------------------------------------------
//
//            while (pA < pA_end && pB < pB_end)
//            {
//                int64_t ia = Ai [pA] ;
//                int64_t ib = Bi [pB] ;
//                if (ia < ib)
//                {
//                    // A(ia,i) appears before B(ib,j)
//                    // discard all entries A(ia:ib-1,i)
//                    int64_t pleft = pA + 1 ;
//                    int64_t pright = pA_end - 1 ;
//                    GB_BINARY_TRIM_SEARCH (ib, Ai, pleft, pright) ;
//                    //ASSERT (pleft > pA) ;
//                    pA = pleft ;
//                }
//                else if (ib < ia)
//                {
//                    // B(ib,j) appears before A(ia,i)
//                    pB++ ;
//                }
//                else // ia == ib == k
//                {
//                    // A(k,i) and B(k,j) are the next entries to merge
//                    #if defined ( GB_PHASE_1_OF_2 )
//                    cij_exists = true ;
//                    break ;
//                    #else
//                    GB_GETA (aki, Ax, pA) ;             /* aki = A(k,i) */
//                    GB_GETB (bkj, Bx, pB) ;             /* bkj = B(k,j) */
//                    if (cij_exists)
//                    {
//                        cij = (*ADD_ptr<T_Z>)( cij, (*MUL_ptr<T_Z>)( (T_Z)aki , (T_Z)bkj ) );
//                        /* cij += aki * bkj */      \
//                    }
//                    else
//                    {
//                        /* cij = A(k,i) * B(k,j), and add to the pattern */
//                        cij_exists = true ;
//                        cij=  (*MUL_ptr<T_Z>)( (T_Z)aki, (T_Z)bkj) ;
//                    }
//                    //GB_DOT_TERMINAL (cij) ;         // break if cij == terminal
//                    pA++ ;
//                    pB++ ;
//                    #endif
//                }
//            }
//
//        }
//        if ( cij_exists){
//           Ci[pair] = i;
//           Cx[pair] = (T_C)cij;
//        }
//        else {
//           zc++;
//           //printf(" %lld, %lld is zombie %d!\n",i,j,zc);
//           Ci[pair] = GB_FLIP( i );
//        }
//
//    }
//       C->zombie_count = zc;
//       T_C err = 0;
//       for (int j =0 ; j< N; ++j) {
//         for ( int l = C->p[j]; l< C->p[j+1]; ++l) {
//             int64_t i = Ci[l];
//             //std::cout<<i<<","<<j<<","<<l <<" Cx = "<<Cx[l]<<"x_val="<<X_valid[l]<<std::endl;
//             if (i > 0){ //not a zombie!
//                 err +=  ( X_valid[l] - Cx[l])*(X_valid[l] - Cx[l]);
//             }
//         }
//       }
//       std::cout<< " 2-norm of err ="<< err<<std::endl;
//       std::cout<< " zombie count GPU = "<<C->get_zombie_count()<<" zCPU ="<<zc_valid<<std::endl;
//
//       EXPECT_EQ(err,0);
//       EXPECT_EQ( zc_valid, C->get_zombie_count());
//
//       free(X_valid);
//       free(i_valid);
//     }
//    }
//
//G.del();
//
//return result;
//
//}
//
//template <typename T_C, typename T_M, typename T_A,typename T_B, typename T_X, typename T_Y, typename T_Z>
//bool test_AxB_dot3_spdn_factory( int TB, int64_t N, int64_t Anz, int64_t Bnz, std::string& SEMI_RING) {
//// Assumes all matrices are square so far, so only N dimension given.
//// Sparsity is controlled by Anz and Bnz vs N*N.
//// Generates three randomized matrices, builds buckets and calls a kernel.
//
//launchFactory<T_C, T_M, T_A, T_B, T_X, T_Z > lF(SEMI_RING, "spdn");
//
//int testBucket = TB;
//
////unsigned seed = 13372801;
////std::mt19937 r; //random number generator Mersenne Twister
////r.seed(seed);
//int gpuID;
//cudaGetDevice( &gpuID);
//std::cout<< "found device "<<gpuID<<std::endl;
//
////T_Z MONOID_IDENTITY;
//if (SEMI_RING == "PLUS_TIMES") {
//  // MONOID_IDENTITY =(T_Z)0;
//   ADD_ptr<T_Z> = myOP_plus<T_Z>;
//   MUL_ptr<T_Z> = myOP_times<T_Z>;
//
//}
//else if(SEMI_RING == "MIN_PLUS") {
//  // MONOID_IDENTITY = std::numeric_limits<T_Z>::max();
//   ADD_ptr<T_Z> = myOP_min<T_Z>;
//   MUL_ptr<T_Z> = myOP_plus<T_Z>;
//
//}
//else if(SEMI_RING == "MAX_PLUS") {
//  // MONOID_IDENTITY = std::numeric_limits<T_Z>::min();
//   ADD_ptr<T_Z> = myOP_max<T_Z>;
//   MUL_ptr<T_Z> = myOP_plus<T_Z>;
//}
//
////Generate test data and setup for using a jitify kernel with 'bucket' interface
//SpGEMM_problem_generator<T_C, T_M, T_A, T_B> G;
//
//int64_t Cnz = N;
//float Cnzpercent = (float)( Cnz)/(N*N);
//
////spdn case means B should be dense -> Bnz = N*N;
//G.init(N, Anz, N*N, Cnzpercent );
//
//G.fill_buckets( testBucket); // all elements go to testbucket= TB
//
//matrix<T_C>* C = G.getCptr();
//matrix<T_M>* M = G.getMptr();
//matrix<T_A>* A = G.getAptr();
//matrix<T_B>* B = G.getBptr();
//
//T_C *Cx = C->x;
//T_A *Ax = A->x;
//T_B *Bx = B->x;
//int64_t *Ci = C->i;
//int64_t *Mi = M->i;
//int64_t *Ai = A->i;
//int64_t *Bi = B->i;
//int64_t *Ap = A->p;
//int64_t *Bp = B->p;
//
//
////std::cout<<"got all matrices"<<std::endl;
//int64_t *Bucket = G.getBucket();
//int64_t *BucketStart = G.getBucketStart();
//
//int zc_valid = 0;
//
//bool result = false;
//
//for (int b =0; b < 12; ++b) {// loop on buckets
//
//    int64_t b_start = BucketStart [b] ;
//    int64_t b_end   = BucketStart [b+1] ;
//    int64_t nvecs = b_end - b_start ;
//    if (nvecs == 0) continue;
//    std::cout<< "bucket "<<b<<" has "<<nvecs<<" dots to do"<<std::endl;
//
//    T_C *X_valid  = (T_C*) malloc( Cnz*sizeof(T_C));
//    int64_t *i_valid = (int64_t*)malloc( Cnz *sizeof(int64_t));
//    if (b == TB) { //test cases for v.sparse-dense kernels
//       int nthrd = 32;
//       int sz = Anz/N;
//       int m = 256/sz;
//       int nblck = (Cnz -1 + m*nthrd )/(m*nthrd) ;
//       std::cout<< nblck<< " blocks of "<<nthrd<<" threads, "<<b_start<<","<<b_end<<std::endl;
//
//       GpuTimer kernTimer;
//       kernTimer.Start();
//       lF.jitGridBlockLaunch( nblck, nthrd, b_start, b_end, Bucket,
//                                C, M, A, B, sz);
//
//       kernTimer.Stop();
//       std::cout<<"returned from kernel "<<kernTimer.Elapsed()<<"ms"<<std::endl;
//
//       //std::cout<<"returned from kernel"<<std::endl;
//
//       zc_valid = C->zombie_count;
//       C->zombie_count = 0;
//       for (int i =0 ; i< Cnz; ++i) {
//            X_valid[i] = Cx[i];
//            Cx[i] = 0;
//            i_valid[i] = Ci[i];
//       }
//       G.loadCj();
//       for (int64_t pair = b_start ; pair < b_end ; pair++) {
//
//        // get the kth entry in bucket b
//        //std::cout<< " pair ="<<pair<<std::endl;
//        int64_t pC = (Bucket == nullptr) ? pair : Bucket [pair] ;
//        int64_t i = Mi[pC] ;          // row index of C(i,j)
//
//        // get C(i,j)
//        //int64_t k = (Ci [pC] >> 4) ;    // col index of C(i,j)
//        //ASSERT ((C->i [pC] & 4) == b) ;
//        //int64_t j = (C->h == nullptr) ? k : C->h [k] ; // Mh has been copied into Ch
//        //std::cout<<" found dot "<<pair<<" at ("<<i<<","<<j<<")"<<std::endl;
//
//         int64_t pA = Ap[i];
//         int64_t pA_end   = Ap[i+1];
//         int64_t nnzA   = pA_end - pA;
//         int64_t pB = Bp[i];
//         int64_t pB_end   = Bp[i+1];
//         int64_t nnzB   = pB_end - pB;
//         T_A aki;
//         T_B bkj;
//         T_Z cij;
//
//         if( nnzA == A->vlen) // A is dense
//         {
//            int64_t k = Bi [pB] ;               // first row index of B(:,j)
//            // cij = A(k,i) * B(k,j)
//            GB_GETA (aki, Ax, pA+k) ;           // aki = A(k,i)
//            GB_GETB (bkj, Bx, pB  ) ;           // bkj = B(k,j)
//            cij = (*MUL_ptr<T_Z>)( aki, bkj) ;           // cij = aki * bkj
//
//            for (int64_t p = pB+1 ; p < pB_end ; p++)
//            {
//                //GB_DOT_TERMINAL (cij) ;             // break if cij == terminal
//                int64_t k = Bi [p] ;                // next row index of B(:,j)
//                // cij += A(k,i) * B(k,j)
//                GB_GETA (aki, Ax, pA+k) ;           // aki = A(k,i)
//                GB_GETB (bkj, Bx, p   ) ;           // bkj = B(k,j)
//                cij = (*ADD_ptr<T_Z>)( cij, (*MUL_ptr<T_Z>)( (T_Z)aki, (T_Z)bkj) );
//            }
//
//         }
//         if( nnzB == B->vlen) // B is dense
//         {
//            int64_t k = Ai [pA] ;               // first row index of A(:,i)
//            // cij = A(k,i) * B(k,j)
//            GB_GETA (aki, Ax, pA  ) ;           // aki = A(k,i)
//            GB_GETB (bkj, Bx, pB+k) ;           // bkj = B(k,j)
//            cij = (*MUL_ptr<T_Z>)( aki, bkj) ;           // cij = aki * bkj
//
//            for (int64_t p = pA+1 ; p < pA_end ; p++)
//            {
//                //GB_DOT_TERMINAL (cij) ;             // break if cij == terminal
//                int64_t k = Ai [p] ;                // next row index of A(:,i)
//                // cij += A(k,i) * B(k,j)
//                GB_GETA (aki, Ax, p   ) ;           // aki = A(k,i)
//                GB_GETB (bkj, Bx, pB+k) ;           // bkj = B(k,j)
//                cij = (*ADD_ptr<T_Z>)( cij, (*MUL_ptr<T_Z>)( (T_Z)aki, (T_Z)bkj) );
//            }
//         }
//
//         Ci[pair] = i;
//         Cx[pair] = cij;
//
//      }
//       T_C err = 0;
//       for (int j =0 ; j< N; ++j) {
//         for ( int l = C->p[j]; l< C->p[j+1]; ++l) {
//             int64_t i =  Ci[l];
//         //std::cout<<i<<","<<j<<" Cx = "<<Cx[l]<<"x_val="<<X_valid[l]<<std::endl;
//             if (i >=0 )
//                err +=  ( X_valid[l] - Cx[l])*(X_valid[l] - Cx[l]);
//         }
//       }
//       std::cout<< " 2-norm of err ="<< err<<std::endl;
//       std::cout<< " zombie count GPU = "<<C->get_zombie_count()<<" zCPU ="<<zc_valid<<std::endl;
//
//       EXPECT_EQ(err,0);
//       EXPECT_EQ( zc_valid, C->get_zombie_count());
//
//       free(X_valid);
//       free(i_valid);
//     }
//    }
//
//G.del();
//
//return result;
//
//}
//
//template <typename T_C, typename T_M, typename T_A,typename T_B, typename T_X, typename T_Y, typename T_Z>
//bool test_AxB_dot3_mp_factory( int TB, int64_t N, int64_t Anz, int64_t Bnz, std::string& SEMI_RING) {
//// Assumes all matrices are square so far, so only N dimension given.
//// Sparsity is dense here so Anz = Bnz = N*N.
//// Generates three randomized matrices, builds buckets and calls a kernel.
//
//
//launchFactory<T_C, T_M, T_A, T_B, T_X, T_Z > lF(SEMI_RING, "mp");
//
//int testBucket = TB;
//
////unsigned seed = 13372801;
////std::mt19937 r; //random number generator Mersenne Twister
////r.seed(seed);
////int gpuID;
////cudaGetDevice( &gpuID);
//
////std::cout<< "found device "<<gpuID<<std::endl;
//
////T_Z MONOID_IDENTITY;
//if (SEMI_RING == "PLUS_TIMES") {
//   std::cout << "Plus Times (+,*) semiring"<<std::endl;
//   //MONOID_IDENTITY = 0;
//   ADD_ptr<T_Z> = myOP_plus<T_Z>;
//   MUL_ptr<T_Z> = myOP_times<T_Z>;
//
//}
//else if(SEMI_RING == "MIN_PLUS") {
//   std::cout << "Min Plus Times (min,+) semiring"<<std::endl;
//   //MONOID_IDENTITY = std::numeric_limits<T_Z>::max();
//   ADD_ptr<T_Z> = myOP_min<T_Z>;
//   MUL_ptr<T_Z> = myOP_plus<T_Z>;
//
//}
//else if(SEMI_RING == "MAX_PLUS") {
//   //MONOID_IDENTITY = std::numeric_limits<T_Z>::min();
//   std::cout << "Max Plus Times (max,+) semiring"<<std::endl;
//   ADD_ptr<T_Z> = myOP_max<T_Z>;
//   MUL_ptr<T_Z> = myOP_plus<T_Z>;
//}
//
////Generate test data and setup for using a jitify kernel with 'bucket' interface
//SpGEMM_problem_generator<T_C, T_M, T_A, T_B> G;
//int64_t Annz = Anz;
//int64_t Bnnz = Bnz;
//int64_t Cnz = N;
//float Cnzpercent = (float) Cnz/(N*N);
//
//G.init(N, Annz, Bnnz, Cnzpercent);
//
//G.fill_buckets( testBucket); // all elements go to testbucket= TB
//
//matrix<T_C>* C = G.getCptr();
//matrix<T_M>* M = G.getMptr();
//matrix<T_A>* A = G.getAptr();
//matrix<T_B>* B = G.getBptr();
//
//T_C *Cx = C->x;
//T_A *Ax = A->x;
//T_B *Bx = B->x;
//int64_t *Ci = C->i;
//int64_t *Mi = M->i;
//int64_t *Ai = A->i;
//int64_t *Bi = B->i;
//int64_t *Ap = A->p;
//int64_t *Bp = B->p;
//
//// Set clear zombie count
//C->zombie_count = 0;
//
////std::cout<<"got all matrices"<<std::endl;
//int64_t *Bucket = G.getBucket();
//int64_t *BucketStart = G.getBucketStart();
//
//int zc_valid = 0;
//
//bool result = false;
//
//for (int b =0; b < 12; ++b) {// loop on buckets
//
//    int64_t b_start = BucketStart [b] ;
//    int64_t b_end   = BucketStart [b+1] ;
//    int64_t nvecs = b_end - b_start ;
//    if (nvecs > 0) std::cout<< "bucket "<<b<<" has "<<nvecs<<" dots to do"<<std::endl;
//
//    T_C *X_valid  = (T_C*) malloc( Cnz*sizeof(T_C));
//    int64_t *i_valid = (int64_t*)malloc( Cnz *sizeof(int64_t));
//    if (b == TB) { //test cases for merge-path kernel
//       int nthrd = 32;
//       int nblck = Cnz;
//       int sz = 0;
//       std::cout<< nblck<< " blocks of "<<nthrd<<" threads, "<<b_start<<","<<b_end<<std::endl;
//
//       GpuTimer kernTimer;
//       kernTimer.Start();
//       lF.jitGridBlockLaunch( nblck, nthrd, b_start, b_end, Bucket,
//                                C, M, A, B, sz);
//
//       kernTimer.Stop();
//       std::cout<<"returned from kernel "<<kernTimer.Elapsed()<<"ms"<<std::endl;
//
//       //std::cout<<"returned from kernel"<<std::endl;
//
//       zc_valid = C->zombie_count;
//       C->zombie_count = 0;
//       for (int i =0 ; i< Cnz; ++i) {
//            //std::cout<<"Cx[i] = "<<Cx[i]<<std::endl;
//            X_valid[i] = Cx[i];
//            i_valid[i] = C->i[i];
//            // clear values for next test
//            Cx[i] = 0;
//       }
//       G.loadCj();
//
//       for (int64_t pair = b_start ; pair < b_end ; pair++) {
//
//        // get the kth entry in bucket b
//        //std::cout<< " pair ="<<pair<<std::endl;
//        int64_t pC = (Bucket == nullptr) ? pair : Bucket [pair] ;
//        int64_t i = Mi[pC] ;          // row index of C(i,j)
//
//        // get C(i,j)
//        int64_t k = (Ci [pC] >> 4) ;    // col index of C(i,j)
//        //ASSERT ((C->i [pC] & 4) == b) ;
//        int64_t j = (C->h == nullptr) ? k : C->h [k] ; // Mh has been copied into Ch
//        //std::cout<<" found dot "<<pair<<" at ("<<i<<","<<j<<")"<<std::endl;
//
//        int64_t pA_start = Ap [i] ;
//        int64_t pA_end   = Ap [i+1] ;
//
//        int64_t pB_start = Bp [j] ;
//        int64_t pB_end   = Bp [j+1] ;
//        // NOTE: this test code is NOT doing merge-path. This is just a
//        // single-threaded linear merge for correctness testing.
//        k = pA_start;
//        int64_t l = pB_start;
//        T_Z cij ;
//        bool cij_exists = false;
//        while( k < pA_end && l < pB_end) {
//           if      ( Ai[k] < Bi[l] ) k += 1;
//           else if ( Ai[k] > Bi[l] ) l += 1;
//           else {
//             if (cij_exists) {
//               //std::cout<<" A*B="<< (*MUL_ptr<T_Z>) ( (T_Z)Ax[k] , (T_Z) Bx[l]) <<std::endl ;
//               cij = (*ADD_ptr<T_Z>)( cij, (*MUL_ptr<T_Z>)( (T_Z)Ax[k] , (T_Z) Bx[l]) ) ;
//             }
//             else {
//               cij_exists = true;
//               cij = (*MUL_ptr<T_Z>)( (T_Z)Ax[k], (T_Z)Bx[l] ) ;
//             }
//
//             k++;
//             l++;
//           }
//           //std::cout<<"Ak = "<< Ax[k]<< " Bl = "<< Bx[l]<< "sum ="<<sum<<std::endl;
//        }
//        //std::cout<< " dot  = "<< sum << std::endl;
//
//        // output for this dot product is
//
//        if (cij_exists) {
//            Cx [pC] = (T_C)cij;
//            Ci [pC] = i;
//        }
//        else {
//            C->i [pC] = -1;//GB_FLIP (i)
//            C->zombie_count++;
//        }
//    }
//       T_C err = 0;
//       for (int j =0 ; j< N; ++j) {
//         for ( int l = C->p[j]; l< C->p[j+1]; ++l) {
//
//             if (Ci[l] > 0) {
//                //std::cout<<j<<","<<l <<" Cx = "<<Cx[l]<<"x_val="<<X_valid[l]<<std::endl;
//                err +=  ( X_valid[l] - Cx[l])*(X_valid[l] - Cx[l]);
//             }
//         }
//       }
//       std::cout<< " 2-norm of err ="<< err<<std::endl;
//       std::cout<< " zombie count CPU = "<<C->get_zombie_count()<<" zGPU ="<<zc_valid<<std::endl;
//
//       EXPECT_EQ(err,0);
//       EXPECT_EQ( zc_valid, C->get_zombie_count());
//
//       free(X_valid);
//       free(i_valid);
//     }
//    }
//
//G.del();
//
//return result;
//
//}
//
//template <typename T_C, typename T_M, typename T_A,typename T_B, typename T_X, typename T_Y, typename T_Z>
//bool test_AxB_dot3_warp_factory( int TB, int64_t N, int64_t Anz, int64_t Bnz, std::string& SEMI_RING) {
//// Assumes all matrices are square so far, so only N dimension given.
//// Sparsity is dense here so Anz = Bnz = N*N.
//// Generates three randomized matrices, builds buckets and calls a kernel.
//
//
//launchFactory<T_C, T_M, T_A, T_B, T_X, T_Z > lF(SEMI_RING, "warp");
//
//int testBucket = TB;
//
////unsigned seed = 13372801;
////std::mt19937 r; //random number generator Mersenne Twister
////r.seed(seed);
////int gpuID;
////cudaGetDevice( &gpuID);
//
////std::cout<< "found device "<<gpuID<<std::endl;
//
////T_Z MONOID_IDENTITY;
//if (SEMI_RING == "PLUS_TIMES") {
//   std::cout << "Plus Times (+,*) semiring"<<std::endl;
//   //MONOID_IDENTITY = 0;
//   ADD_ptr<T_Z> = myOP_plus<T_Z>;
//   MUL_ptr<T_Z> = myOP_times<T_Z>;
//
//}
//else if(SEMI_RING == "MIN_PLUS") {
//   std::cout << "Min Plus Times (min,+) semiring"<<std::endl;
//   //MONOID_IDENTITY = std::numeric_limits<T_Z>::max();
//   ADD_ptr<T_Z> = myOP_min<T_Z>;
//   MUL_ptr<T_Z> = myOP_plus<T_Z>;
//
//}
//else if(SEMI_RING == "MAX_PLUS") {
//   //MONOID_IDENTITY = std::numeric_limits<T_Z>::min();
//   std::cout << "Max Plus Times (max,+) semiring"<<std::endl;
//   ADD_ptr<T_Z> = myOP_max<T_Z>;
//   MUL_ptr<T_Z> = myOP_plus<T_Z>;
//}
//
////Generate test data and setup for using a jitify kernel with 'bucket' interface
//SpGEMM_problem_generator<T_C, T_M, T_A, T_B> G;
//int64_t Cnz = N;
//float Cnzpercent = (float) Cnz/(N*N);
//
//G.init(N, Anz, Bnz, Cnzpercent);
//
//G.fill_buckets( testBucket); // all elements go to testbucket= TB
//
//matrix<T_C>* C = G.getCptr();
//matrix<T_M>* M = G.getMptr();
//matrix<T_A>* A = G.getAptr();
//matrix<T_B>* B = G.getBptr();
//
//T_C *Cx = C->x;
//T_A *Ax = A->x;
//T_B *Bx = B->x;
//int64_t *Ci = C->i;
//int64_t *Mi = M->i;
//int64_t *Ai = A->i;
//int64_t *Bi = B->i;
//int64_t *Ap = A->p;
//int64_t *Bp = B->p;
//
//// Set clear zombie count
//C->zombie_count = 0;
//
////std::cout<<"got all matrices"<<std::endl;
//int64_t *Bucket = G.getBucket();
//int64_t *BucketStart = G.getBucketStart();
//
//int zc_valid = 0;
//
//bool result = false;
//
//for (int b =0; b < 12; ++b) {// loop on buckets
//
//    int64_t b_start = BucketStart [b] ;
//    int64_t b_end   = BucketStart [b+1] ;
//    int64_t nvecs = b_end - b_start ;
//    if (nvecs > 0) std::cout<< "bucket "<<b<<" has "<<nvecs<<" dots to do"<<std::endl;
//
//    T_C *X_valid  = (T_C*) malloc( Cnz*sizeof(T_C));
//    int64_t *i_valid = (int64_t*)malloc( Cnz *sizeof(int64_t));
//    if (b == TB) { //test cases for merge-path kernel
//       int nthrd = 32;
//       int nblck = (Cnz + nthrd -1)/nthrd ;
//       int sz = 0;
//       std::cout<< nblck<< " blocks of "<<nthrd<<" threads, "<<b_start<<","<<b_end<<std::endl;
//
//       GpuTimer kernTimer;
//       kernTimer.Start();
//       lF.jitGridBlockLaunch( nblck, nthrd, b_start, b_end, Bucket,
//                                C, M, A, B, sz);
//
//       kernTimer.Stop();
//       std::cout<<"returned from kernel "<<kernTimer.Elapsed()<<"ms"<<std::endl;
//
//       //std::cout<<"returned from kernel"<<std::endl;
//
//       zc_valid = C->zombie_count;
//       C->zombie_count = 0;
//       for (int i =0 ; i< Cnz; ++i) {
//            //std::cout<<"Cx[i] = "<<Cx[i]<<std::endl;
//            X_valid[i] = Cx[i];
//            i_valid[i] = C->i[i];
//            // clear values for next test
//            Cx[i] = 0;
//       }
//       G.loadCj();
//
//       for (int64_t pair = b_start ; pair < b_end ; pair++) {
//
//        // get the kth entry in bucket b
//        //std::cout<< " pair ="<<pair<<std::endl;
//        int64_t pC = (Bucket == nullptr) ? pair : Bucket [pair] ;
//        int64_t i = Mi[pC] ;          // row index of C(i,j)
//
//        // get C(i,j)
//        int64_t k = (Ci [pC] >> 4) ;    // col index of C(i,j)
//        //ASSERT ((C->i [pC] & 4) == b) ;
//        int64_t j = (C->h == nullptr) ? k : C->h [k] ; // Mh has been copied into Ch
//        //std::cout<<" found dot "<<pair<<" at ("<<i<<","<<j<<")"<<std::endl;
//
//        int64_t pA_start = Ap [i] ;
//        int64_t pA_end   = Ap [i+1] ;
//
//        int64_t pB_start = Bp [j] ;
//        int64_t pB_end   = Bp [j+1] ;
//        // NOTE: this test code is NOT doing merge-path. This is just a
//        // single-threaded linear merge for correctness testing.
//        k = pA_start;
//        int64_t l = pB_start;
//        T_Z cij ;
//        bool cij_exists = false;
//        while( k < pA_end && l < pB_end) {
//           if      ( Ai[k] < Bi[l] ) k += 1;
//           else if ( Ai[k] > Bi[l] ) l += 1;
//           else {
//             if (cij_exists) {
//               //std::cout<<" A*B="<< (*MUL_ptr<T_Z>) ( (T_Z)Ax[k] , (T_Z) Bx[l]) <<std::endl ;
//               cij = (*ADD_ptr<T_Z>)( cij, (*MUL_ptr<T_Z>)( (T_Z)Ax[k] , (T_Z) Bx[l]) ) ;
//             }
//             else {
//               cij_exists = true;
//               cij = (*MUL_ptr<T_Z>)( (T_Z)Ax[k], (T_Z)Bx[l] ) ;
//             }
//
//             k++;
//             l++;
//           }
//           //std::cout<<"Ak = "<< Ax[k]<< " Bl = "<< Bx[l]<< "sum ="<<sum<<std::endl;
//        }
//        //std::cout<< " dot  = "<< sum << std::endl;
//
//        // output for this dot product is
//
//        if (cij_exists) {
//            Cx [pC] = (T_C)cij;
//            Ci [pC] = i;
//        }
//        else {
//            C->i [pC] = -1;//GB_FLIP (i)
//            C->zombie_count++;
//        }
//    }
//       T_C err = 0;
//       for (int j =0 ; j< N; ++j) {
//         for ( int l = C->p[j]; l< C->p[j+1]; ++l) {
//
//             if (Ci[l] > 0) {
//                //std::cout<<j<<","<<l <<" Cx = "<<Cx[l]<<"x_val="<<X_valid[l]<<std::endl;
//                err +=  ( X_valid[l] - Cx[l])*(X_valid[l] - Cx[l]);
//             }
//         }
//       }
//       std::cout<< " 2-norm of err ="<< err<<std::endl;
//       std::cout<< " zombie count CPU = "<<C->get_zombie_count()<<" zGPU ="<<zc_valid<<std::endl;
//
//       EXPECT_EQ(err,0);
//       EXPECT_EQ( zc_valid, C->get_zombie_count());
//
//       free(X_valid);
//       free(i_valid);
//     }
//    }
//
//G.del();
//
//return result;
//
//}
//
//template <typename T>
//bool test_reducefactoryUM( unsigned int N, std::string OP) {
//
//  reduceFactory<T> rF;
//
//  int block(32);
//  int nblock= (N + 8*block -1)/(8*block);
//  int grid(nblock);
//  T* d_data;
//  T* output;
//
//  //std::cout<<" alloc'ing data and output"<<std::endl;
//  CHECK_CUDA( cudaMallocManaged((void**) &d_data, nblock*sizeof(T)) );
//  CHECK_CUDA( cudaMallocManaged((void**) &output, nblock*sizeof(T)) );
//  //std::cout<<" alloc done"<<std::endl;
//  //std::cout<<" data fill start"<<std::endl;
//
//  fillvector_linear<T> ( N, d_data);
//
//  //std::cout<<" data fill complete"<<std::endl;
//  //we will get a triangular sum = N*(N+1)/2 with this input
//  //for (unsigned int i =0; i < N; ++i) d_data[i] = i;
//
//  //std::cout<< " init data done"<<std::endl;
//  //for (unsigned int i =0; i < N; ++i) std::cout<< d_data[i] <<" ";
//
//
//  T sum;
//  std::cout << "Launching reduce"<<OP<<GET_TYPE_NAME(sum)<<" kernel..."<<std::endl;
//  rF.jitGridBlockLaunch( grid, block, d_data, output, N, OP );
//
//  for (int i =0; i< nblock; ++i) std::cout<< output[i] <<" ";
//
//  if (OP == "PLUS"){
//      sum = (T) 0;
//      myOpPTR<T> = myOP_plus<T>;
//  }
//  if (OP == "MIN") {
//      sum = (T)std::numeric_limits<T>::max();
//      myOpPTR<T> = myOP_min<T>;
//  }
//  if (OP == "MAX") {
//      sum = (T)std::numeric_limits<T>::min();
//      myOpPTR<T> = myOP_max<T>;
//  }
//
//  for (int i =0; i< nblock; ++i) sum = (*myOpPTR<T>)(sum ,output[i]);
//
//  T expect;
//  bool result = false;
//  if (OP == "PLUS") {
//     expect  = (T)(N*(N-1)/2);
//     T temp = (sum - expect) ;
//     if (temp < 0) temp = -temp ;
//     //result = (temp < (T)1) ; //adjust formula for leading 0
//     EXPECT_LE(temp, 1);
//  }
//  else if (OP == "MAX") {
//     expect = (T)(N-1);
//     //result = (sum)== (T)(N-1) ; //max is N-1
//     EXPECT_EQ( sum , (T)(N-1) );
//
//  }
//  else if (OP == "MIN") {
//     expect = (T)0;
//     //result = (sum)== (T)(0) ;   //min is 0
//     EXPECT_EQ( sum , (T)(0) );
//  }
//  else expect = (T) 0;
//  std::cout <<std::endl<<"result of test_reducefactoryUM with "<< OP<< " operation ="<< sum
//            <<" expected "<<expect << std::endl;
//
//  cudaFree(d_data);
//  cudaFree(output);
//  return result;
//}
//
//template <typename T1,typename T2,typename T3>
//bool test_dndotfactoryUM( unsigned int N, std::string SEMI_RING) {
//
//  dotFactory<T1,T2,T3> dF;
//
//  int block(512);
//  int nblock= (N + 8*block -1)/(8*block);
//  int grid(nblock);
//  T1* x;
//  T2* y;
//  T3* output;
//  CHECK_CUDA( cudaMallocManaged((void**)&x, N*sizeof(T1)) );
//  CHECK_CUDA( cudaMallocManaged((void**)&y, N*sizeof(T2)) );
//  CHECK_CUDA( cudaMallocManaged((void**)&output, nblock*sizeof(T3)) );
//
//  //we will get a triangular sum = N*(N+1)/2 with these inputs
//  fillvector_linear<T1> (N, x);
//  fillvector_constant<T2> (N, y, T2(1));
//
//  dF.jitGridBlockLaunch( grid, block, x, y, output, N, SEMI_RING );
//
//  T3 sum;
//  if (SEMI_RING == "PLUS_TIMES")
//  {
//      myOpPTR<T3> = myOP_plus<T3>;
//      sum = (T3)0;
//  }
//  if (SEMI_RING == "MIN_PLUS")
//  {
//      sum = std::numeric_limits<T3>::max();
//      myOpPTR<T3> = myOP_min<T3>;
//  }
//
//  for (int i =0; i< nblock; ++i) sum = (*myOpPTR<T3>)(sum ,output[i]);
//
//  bool result = false;
//  T3 expect;
//  if (SEMI_RING == "PLUS_TIMES") {
//     expect = (T3)(N*(N-1)/2);
//     T3 temp = (sum -expect) ;
//     if (temp < 0) temp = -temp ;
//     //result = (temp < (T3)1) ; //adjust formula for leading 0
//     EXPECT_LE( temp, (T3)1 );
//  }
//  else if (SEMI_RING == "MIN_PLUS") {
//     expect = (T3) 1;
//     //result = (sum == expect) ;   //min is 1 from the (0,1) pair
//     EXPECT_EQ( sum, expect);
//  }
//  else expect = (T3)0;
//  std::cout <<"test_dotfactoryUM with "<<SEMI_RING<<" semi-ring="<< sum
//                                       <<" expected "<<expect << std::endl;
//
//  cudaFree(x);
//  cudaFree(y);
//  cudaFree(output);
//  return result;
//}
//
//
//template <typename T1,typename T2,typename T3>
//bool test_spdotfactoryUM( unsigned int N, unsigned int xn, unsigned int yn, std::string SEMI_RING) {
//
//#define INTMIN( A, B) ( (A) < (B) ) ?  (A) : (B)
//
//  // N here is the index space that the sparse vectors are drawn from.
//  // Indices in xi and yi are in the range (0,N-1)
//  // We will generate a number of random values in this range for test data
//  std::cout<< " xn,yn= "<<xn<<','<<yn<<"min = "<< std::min( xn, yn) <<std::endl;
//  int n_threads = std::min( xn, yn) / 4;
//  std::cout<< "I think we need "<< n_threads<<" threads to do this."<<std::endl;
//  int pad_threads = 2;
//  while ( pad_threads < n_threads) {
//      pad_threads *= 2;
//  }
//  int block= 32;
//  int nblock= ( pad_threads + block -1)/(block);
//  int grid(nblock);
//  std::cout<<"N="<<N<<" xn ="<<xn<<", yn="<<yn<<" nblock="<<nblock<<" block ="<<block<<std::endl;
//  unsigned int *xi;
//  unsigned int *yi;
//  T1* x;
//  T2* y;
//  T3* output;
//  unsigned int intersection_size = 0; //will be filled in later if needed and xn != yn
//  unsigned seed = 13372801;
//  std::mt19937 r; //random number generator Mersenne Twister
//  r.seed(seed);
//  cudaMallocManaged((void**)&x, xn*sizeof(T1));
//  cudaMallocManaged((void**)&xi, xn*sizeof(int));
//  cudaMallocManaged((void**)&y, yn*sizeof(T2));
//  cudaMallocManaged((void**)&yi, yn*sizeof(int));
//  cudaMallocManaged((void**)&output, nblock*sizeof(T3));
//
//  int inv_sparsity = N/std::max(xn,yn);  //= values not taken per value occupied in index space
//  std::cout<<" Using inv_sparsity value of "<< inv_sparsity<<std::endl;
//  fillvector_constant<T1> (xn, x, T1(1));
//  fillvector_constant<T2> (yn, y, T2(1));
//
//  if( xn == yn){  // test case : all values intersect, generate 1 random number for both
//      intersection_size = xn;
//      std::cout << " all-intersect case..."<<std::endl;
//      for (unsigned int i =0; i < xn; ++i){
//          unsigned int rand_i = inv_sparsity*i+ r() %(inv_sparsity);
//          xi[i] = rand_i; //we will get a count of the intersection size
//          yi[i] = rand_i; //we will get a count of the intersection size
//      }
//      //std::sort (xi, xi + xn);
//      //std::sort (yi, yi + yn);
//  }
//  else { // generate two different sets of indices, no known intersection pattern
//      for (unsigned int i =0; i < xn; ++i){
//          unsigned int rand_i = inv_sparsity*i +r() % (inv_sparsity);
//          xi[i] = rand_i; //we will get a count of the intersection size
//      }
//      for (unsigned int i =0; i < yn; ++i){
//          unsigned int rand_i = inv_sparsity*i +r() % (inv_sparsity);
//          yi[i] = rand_i; //we will get a count of the intersection size
//      }
//      //std::sort (xi, xi + xn);
//      //std::sort (yi, yi + yn);
//      unsigned int xp =0;
//      unsigned int yp =0;
//      while (1){  //find the intersection size by merge of two sorted lists
//          if (xi[xp] < yi[yp]) xp++;
//          else if (xi[xp] > yi[yp]) yp++;
//          else {
//              intersection_size++;
//              xp++;
//              yp++;
//          }
//          if ( ( xp == xn ) || ( yp == yn) )  break;
//      }
//  }
//  if( xn < 128 ) {
//
//    std::cout<< " xi = [";
//    for (unsigned int i = 0 ; i < xn; ++i) {
//        std::cout<< xi[i] << ",";
//    }
//    std::cout<< " ]" <<std::endl;
//
//  }
//  std::cout << " Launching sparseDot CUDA kernel xn = "<<xn<<" yn="<<yn<<std::endl;
//  spdotFactory<T1,T2,T3> spdF;
//  spdF.jitGridBlockLaunch( grid, block, xn, xi, x, yn, yi, y, output, SEMI_RING );
//
//  cudaDeviceSynchronize ( ) ;
//
//  T3 sum;
//  if (SEMI_RING == "PLUS_TIMES")
//  {
//      myOpPTR<T3> = myOP_plus<T3>;
//      sum = (T3)0;
//  }
//  if (SEMI_RING == "MIN_PLUS")
//  {
//      sum = std::numeric_limits<T3>::max();
//      myOpPTR<T3> = myOP_min<T3>;
//  }
//
//  for (int i =0; i< nblock; ++i) sum = (*myOpPTR<T3>)(sum ,output[i]);
//
//  bool result = false;
//  T3 expect;
//  if (SEMI_RING == "PLUS_TIMES") {
//     T3 temp;
//     expect = intersection_size;
//     temp = (sum - expect);
//     if (temp < 0) temp = -temp ;
//     result = (temp < (T3)1) ; //adjust formula for leading 0
//  }
//  else if (SEMI_RING == "MIN_PLUS") {
//     expect = 2;
//     result = (sum== expect) ;   //min is 2 from the (1,1) pair
//  }
//  else expect = (T3) 0;
//
//  std::cout <<"test_spdotfactoryUM with "<<SEMI_RING<<" semi-ring= "
//            << sum << " expected "<<intersection_size<< std::endl;
//  cudaFree(x);
//  cudaFree(xi);
//  cudaFree(y);
//  cudaFree(yi);
//  cudaFree(output);
//  return result;
//}<|MERGE_RESOLUTION|>--- conflicted
+++ resolved
@@ -548,22 +548,14 @@
             }
             if (op_abs != NULL)
             {
-<<<<<<< HEAD
-                GrB_Matrix_eWiseMult_BinaryOp (T, NULL, NULL, op, C, C_actual, NULL) ;
-=======
                 GrB_Matrix_eWiseMult_BinaryOp (T, NULL, NULL, op, C, C_actual,
                     NULL) ;
->>>>>>> ee371236
                 GrB_Index nvals3 = 1 ;
                 GrB_Matrix_nvals (&nvals3, T) ;
                 if (nvals1 != nvals3) { printf ("!!\n") ; abort ( ) ; } 
                 bool is_same ;
-<<<<<<< HEAD
-                GrB_Matrix_reduce_BOOL (&is_same, NULL, GrB_LAND_MONOID_BOOL, T, NULL) ;
-=======
                 GrB_Matrix_reduce_BOOL (&is_same, NULL, GrB_LAND_MONOID_BOOL,
                     T, NULL) ;
->>>>>>> ee371236
                 if (!is_same) { printf ("!!\n") ; abort ( ) ; } 
                 GrB_Matrix_free (&T) ;
             }
