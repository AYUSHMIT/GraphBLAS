// SPDX-License-Identifier: Apache-2.0

#pragma once

#include <cassert>
#include <cmath>
#include <random>
#include <algorithm>
#include <iostream>
//#include "GB_binary_search.h"
#include "GpuTimer.h"
#include "GB_cuda_buckets.h"
#include "../../rmm_wrap/rmm_wrap.h"
#include <gtest/gtest.h>
#include "test_data.hpp"

extern "C" {
    #include "GB.h"
}

#include "../jitFactory.hpp"
#include "dataFactory.hpp"

////Operations for test results on CPU
//template<typename T> T myOP_plus( T a, T b) { return  a + b;}
//template<typename T> T myOP_min ( T a, T b) { return  a < b ? a : b;}
//template<typename T> T myOP_max ( T a, T b) { return  a > b ? a : b;}
//template<typename T> T myOP_first ( T a, T b) { return  a ;}
//template<typename T> T myOP_second ( T a, T b) { return  b ;}
//template<typename T> T myOP_times ( T a, T b) { return  a * b ;}
//
//template<typename T> T (*myOpPTR)(T a, T b);
//template<typename T> T (*ADD_ptr)(T a, T b);
//template<typename T> T (*MUL_ptr)(T a, T b);

//AxB_dot3_phase1 kernels
template <typename T_C, typename T_M, typename T_A,typename T_B>
bool test_AxB_phase1_factory( int64_t , int64_t , int64_t , int64_t ) ;

//AxB_dot3_phase2 kernels
template <typename T_C>
bool test_AxB_dot3_phase2_factory( int , int64_t , int64_t , int64_t, int64_t ) ;

////AxB_dot3_phase3 kernels
//template <typename T_C, typename T_M, typename T_A,typename T_B, typename T_X, typename T_Y, typename T_Z>
//bool test_AxB_dot3_dndn_factory( int , int64_t , int64_t , int64_t , std::string&) ;
//
//template <typename T_C, typename T_M, typename T_A,typename T_B, typename T_X, typename T_Y, typename T_Z>
//bool test_AxB_dot3_vsvs_factory( int , int64_t , int64_t , int64_t , std::string&) ;
//
//template <typename T_C, typename T_M, typename T_A,typename T_B, typename T_X, typename T_Y, typename T_Z>
//bool test_AxB_dot3_spdn_factory( int , int64_t , int64_t , int64_t , std::string&) ;
//
//template <typename T_C, typename T_M, typename T_A,typename T_B, typename T_X, typename T_Y, typename T_Z>
//bool test_AxB_dot3_vssp_factory( int , int64_t , int64_t , int64_t , std::string&) ;
//
//template <typename T_C, typename T_M, typename T_A,typename T_B, typename T_X, typename T_Y, typename T_Z>
//bool test_AxB_dot3_mp_factory( int , int64_t , int64_t , int64_t , std::string&) ;
//
//template <typename T_C, typename T_M, typename T_A,typename T_B, typename T_X, typename T_Y, typename T_Z>
//bool test_AxB_dot3_warp_factory( int , int64_t , int64_t , int64_t , std::string&) ;


//Fixture to generate valid inputs and hold them for tests
class AxB_dot3_Test : public ::testing::Test
{
   void SetUp() {}

   void TearDown() {}
};

template<typename T, typename I>
void print_array(void *arr, I size, const char *name) {
    std::cout << "Printing " << name << std::endl;
    for(I i = 0; i < size; ++i) {
        std::cout << static_cast<T*>(arr)[i] << ", ";
    }
    std::cout << std::endl << "Done." << std::endl;
}

//------------------------------------------------------------------------------
// test_AxB_phase1_factory: test phase1
//------------------------------------------------------------------------------

// Test generator code, to allow parameterized tests
// Uses jitFactory, dataFactory and GB_jit 
template <typename T_C, typename T_M, typename T_A,typename T_B>
bool test_AxB_phase1_factory( int TB, int64_t N, int64_t Anz, int64_t Bnz, GrB_Monoid monoid, GrB_BinaryOp binop)
{

    int gpuID;
    cudaGetDevice( &gpuID);

    std::cout<< "found device "<<gpuID<<std::endl;

    /**************************
     * Create reference and input data
     */

    // FIXME: This should be getting set automatically somehow.
    bool flipxy = false;
    bool mask_struct = false;
    bool mask_comp = false;

    SpGEMM_problem_generator<T_C, T_M, T_A, T_B> G(N, N);
    int64_t Annz = N*N;
    int64_t Bnnz = N*N;
    int64_t Cnz = N;
    float Cnzpercent = (float) Cnz/(N*N);

    // TODO: Allocate and fill arrays for buckets and nano buckets
    G.init_A(Annz, GxB_SPARSE, GxB_BY_ROW);
    G.init_B(Bnnz, GxB_SPARSE, GxB_BY_ROW);
    G.init_C(Cnzpercent);
    G.fill_buckets( TB ); // all elements go to testbucket= TB

    GrB_Matrix C = G.getC();
    GrB_Matrix M = G.getM();
    GrB_Matrix A = G.getA();
    GrB_Matrix B = G.getB();

    /************************
     * Create semiring factory
     */

    GB_cuda_semiring_factory mysemiringfactory = GB_cuda_semiring_factory ( ) ;
    GrB_Semiring mysemiring;
    auto grb_info = GrB_Semiring_new(&mysemiring, monoid, binop);

    mysemiringfactory.semiring_factory ( mysemiring, flipxy,
                                         C->type,
                                         M->type,
                                         A->type,
                                         B->type,
                                         mask_struct,  // matrix types
                                         mask_comp, GB_sparsity(C),
                                         GB_sparsity(M),
                                         GB_sparsity(A),
                                         GB_sparsity(B));

    /********************
     * Launch kernel
     */

    phase1launchFactory<T_C, T_M, T_A, T_B> p1lF(mysemiringfactory);

    GpuTimer kernTimer;
    kernTimer.Start();

    int nthrd = p1lF.get_threads_per_block();
    int ntasks = p1lF.get_number_of_blocks(M);

    // TODO: Verify that RMM is checking and throwing exceptions
    int nanobuckets_size = NBUCKETS * nthrd * ntasks;
    int blockbuckets_size = NBUCKETS * ntasks;

//    printf("nanobuckets_size: %d\n", nanobuckets_size);
//    printf("blockbuckets_size: %d\n", blockbuckets_size);
//
//    int64_t *Nanobuckets = (int64_t*)rmm_wrap_malloc(nanobuckets_size * sizeof (int64_t));
//    int64_t *Blockbucket = (int64_t*)rmm_wrap_malloc(blockbuckets_size * sizeof (int64_t));
//
//    std::cout << "INvoking grid block launch for phase1" << std::endl;
//    p1lF.jitGridBlockLaunch(Nanobuckets, Blockbucket, C, M, A, B);
//    kernTimer.Stop();
//    std::cout<<"returned from phase1 kernel "<<kernTimer.Elapsed()<<"ms"<<std::endl;
//
//    print_array<int64_t>(Nanobuckets, nanobuckets_size, "Nanobuckets");
//    print_array<int64_t>(Blockbucket, blockbuckets_size, "Blockbucket");
//    std::cout<<"==== phase1 done=============================" <<std::endl;
//
//    rmm_wrap_free(Nanobuckets);
//    rmm_wrap_free(Blockbucket);
//
    return true;
}

//------------------------------------------------------------------------------
// test_AxB_phase2_factory: test phase2 and phase2end
//------------------------------------------------------------------------------

template <typename T_C>
bool test_AxB_phase2_factory( int TB, int64_t N, int64_t Anz, int64_t Bnz)
{

    int gpuID;
    cudaGetDevice( &gpuID);

    std::cout<< "found device "<<gpuID<<std::endl;

    phase2launchFactory<T_C> p2lF;
    phase2endlaunchFactory<T_C> p2elF;

    SpGEMM_problem_generator<T_C, T_C, T_C, T_C> G(N, N);
    int64_t Annz = N*N;
    int64_t Bnnz = N*N;
    int64_t Cnz = N;
    float Cnzpercent = (float) Cnz/(N*N);

    G.init_A(Annz, GxB_SPARSE, GxB_BY_ROW);
    G.init_B(Bnnz, GxB_FULL, GxB_BY_ROW);
    G.init_C(Cnzpercent);
    G.fill_buckets( TB ); // all elements go to testbucket= TB
    G.loadCj(); // FIXME: Figure out why this is needed here


    GrB_Matrix C = G.getC();
    GrB_Matrix M = G.getM();       // note: values are not accessed

   GpuTimer kernTimer;
   kernTimer.Start();
    const int64_t mnz = GB_nnz (M) ;

   int nthrd = p2lF.get_threads_per_block();
   int ntasks = p2elF.get_number_of_blocks(M);

    // fabricate data as if it came from phase1:
    int64_t *nanobuckets = (int64_t*)rmm_wrap_malloc(NBUCKETS * nthrd * ntasks * sizeof (int64_t));
    int64_t *blockbucket = (int64_t*)rmm_wrap_malloc(NBUCKETS * ntasks * sizeof (int64_t));
    int64_t *bucketp = (int64_t*)rmm_wrap_malloc((NBUCKETS+1) * sizeof (int64_t));
    int64_t *bucket = (int64_t*)rmm_wrap_malloc(mnz * sizeof (int64_t));
    int64_t *offset = (int64_t*)rmm_wrap_malloc(NBUCKETS * sizeof (int64_t));

    std::cout << "nthrd: " << nthrd << ", ntasks: " << ntasks << std::endl;
    fillvector_constant(NBUCKETS * nthrd * ntasks, nanobuckets, (int64_t)1);
    fillvector_constant(NBUCKETS * ntasks, blockbucket, (int64_t)1);
    fillvector_constant(NBUCKETS, bucketp, (int64_t)1);

//    print_array<int64_t>(nanobuckets, NBUCKETS*nthrd*ntasks, "nanobuckets");
//    print_array<int64_t>(blockbucket, NBUCKETS*ntasks, "blockbucket");
//
//    // launch phase2 (just with p2ntasks as the # of tasks)
//    p2lF.jitGridBlockLaunch(nanobuckets, blockbucket,
//                            bucketp, bucket, offset, M);
//
//    // do the reduction between phase2 and phase2end
//    int64_t s= 0;
//    for ( int bucket = 0 ; bucket < NBUCKETS+1; ++bucket)
//    {
//        bucketp[bucket] = s;
//        s+= offset[bucket];
//        //printf("bucketp[%d] = %ld\n", bucket, Bucketp[bucket]);
//    }
//
//    // launch phase2end: note same # of tasks as phase1
//    p2elF.jitGridBlockLaunch( nanobuckets, blockbucket,
//                              bucketp, bucket, offset, C,
//                              M);
//    kernTimer.Stop();
//    std::cout<<"returned from phase2 kernel "<<kernTimer.Elapsed()<<"ms"<<std::endl;
//
//
//    print_array<int64_t>(bucketp, NBUCKETS, "bucketp");
//    print_array<int64_t>(bucket, mnz, "bucket");
//    std::cout<<"phase2 kernel done =================="<<std::endl;
//    rmm_wrap_free(nanobuckets);
//    rmm_wrap_free(blockbucket);
//    rmm_wrap_free(bucketp);
//    rmm_wrap_free(bucket);
//    rmm_wrap_free(offset);
//    G.del();
   return true;
}

template<typename T>
void make_grb_matrix(GrB_Matrix &mat, std::vector<int64_t> &indptr, std::vector<int64_t> &indices, std::vector<T> &data,
                     int gxb_sparsity_control = GxB_SPARSE, int gxb_format = GxB_BY_ROW) {

    GrB_Type type = cuda::to_grb_type<T>();

    int64_t n_rows = indptr.size() -1;
    int64_t n_cols = n_rows;
    GrB_Matrix_new (&mat, type, n_rows, n_cols) ;

    for(int64_t row = 0; row < n_rows; ++row) {
        int64_t start = indptr[row];
        int64_t stop = indptr[row+1];

        for(int64_t offset = start; offset < stop; ++offset) {
            GrB_Index i = (GrB_Index) row;
            GrB_Index j = (GrB_Index) indices[offset];
            T x = data[offset];

            cuda::set_element<T> (mat, x, i, j) ;
        }
    }

    GrB_Matrix_wait (mat, GrB_MATERIALIZE) ;
    GB_convert_any_to_non_iso (mat, true, NULL) ;
    // TODO: Need to specify these
    GxB_Matrix_Option_set (mat, GxB_SPARSITY_CONTROL, gxb_sparsity_control) ;
    GxB_Matrix_Option_set(mat, GxB_FORMAT, gxb_format);
    GxB_Matrix_fprint (mat, "my mat", GxB_SHORT_VERBOSE, stdout) ;

    bool iso ;
    GxB_Matrix_iso (&iso, mat) ;
    if (iso)
    {
        printf ("Die! (cannot do iso)\n") ;
        GrB_Matrix_free (&mat) ;
    }

}

template <typename T_C, typename T_M, typename T_A,typename T_B, typename T_X, typename T_Y, typename T_Z>
bool test_AxB_dot3_full_factory( int TB, int64_t N, int64_t Anz, int64_t Bnz,
                                 GrB_Monoid monoid, GrB_BinaryOp binop) {

    // FIXME: Allow the adaptive tests in this guy

//    N = 20;

    //Generate test data and setup for using a jitify kernel with 'bucket' interface
    // The testBucket arg tells the generator which bucket we want to exercise
//    int64_t Annz = N*N;
//    int64_t Bnnz = N*N;
//    int64_t Cnz = N;
//    float Cnzpercent = (float) Cnz/(N*N);


    std::cout << "Getting test data" << std::endl;
    // FIXME: These need to be set based on the bucket being tested
    TestData<T_A, T_B, T_C, T_M> data = *make_karate_tricount<T_A, T_B, T_C, T_M>();

    std::cout << "Creating problem gen" << std::endl;
    N = data.A_indptr.size()-1;
    SpGEMM_problem_generator<T_C, T_M, T_A, T_B> G(N, N);
    G.init_C(float(data.C_indices.size()) / (N * N));

    GrB_Matrix A;
    GrB_Matrix B;
    GrB_Matrix C;
    GrB_Matrix M;

    GrB_Matrix C_actual = G.getC();

    make_grb_matrix<T_A>(A, data.A_indptr, data.A_indices, data.A_data, GxB_SPARSE);
    make_grb_matrix<T_B>(B, data.B_indptr, data.B_indices, data.B_data, GxB_FULL, GxB_BY_COL);
    make_grb_matrix<T_C>(C, data.C_indptr, data.C_indices, data.C_data);
    make_grb_matrix<T_M>(M, data.M_indptr, data.M_indices, data.M_data);

//    GrB_Type type = cuda::to_grb_type<T_C>();
//    GrB_Matrix_new (&C, type, N, N) ;



//    std::cout << "Filling A" << std::endl;
//    G.init_A(Annz, GxB_SPARSE, GxB_BY_ROW, 543210, 0, 50);
//    std::cout << "Filling B" << std::endl;

    // TODO: The spdn kernel seems to think B->p should be non-empty
    // for the full side  but changing C to be GxB_FULL fails when
    // the kernel tries to access any element of B->p. Naturally, I
    // wouldn't expect a full or bitmap format to use the additional
    // arrays when B-x should already be nxk. Using csr here in the
    // meantime.
//    G.init_B(Bnnz, GxB_SPARSE, GxB_BY_ROW);

    /**
     * For testing, we need to create our output C and configure
     * it w/ the necessary sparsity.
     */
//    std::cout << "Filling buckets" << std::endl;
    G.fill_buckets( TB); // all elements go to testbucket= TB

//    GrB_Matrix C = G.getC();
//    GrB_Matrix M = G.getM();
//    GrB_Matrix A = G.getA();
//    GrB_Matrix B = G.getB();
//
    GxB_Matrix_fprint (A, "A", GxB_SHORT_VERBOSE, stdout) ;
    GxB_Matrix_fprint (B, "B", GxB_SHORT_VERBOSE, stdout) ;
    GxB_Matrix_fprint (M, "M", GxB_SHORT_VERBOSE, stdout) ;
    GxB_Matrix_fprint (C, "C", GxB_SHORT_VERBOSE, stdout) ;
//
//    T_C *Cx = (T_C*)C->x;
//    T_A *Ax = (T_A*)A->x;
//    T_B *Bx = (T_B*)B->x;

    std::cout << "Building semiring factgory" << std::endl;
    GB_cuda_semiring_factory mysemiringfactory = GB_cuda_semiring_factory ( ) ;
    GrB_Semiring mysemiring;
    auto grb_info = GrB_Semiring_new(&mysemiring, monoid, binop);

    bool flipxy = false;
    bool mask_struct = false;
    bool mask_comp = false;

    mysemiringfactory.semiring_factory ( mysemiring, flipxy,
                                         C_actual->type, M->type,
                                         A->type, B->type,
                                         mask_struct,  // matrix types
                                         mask_comp, GB_sparsity(C_actual),
                                         GB_sparsity(M),
                                         GB_sparsity(A),
                                         GB_sparsity(B) ) ;

    int zc_valid = 0;
    bool result = false;

    /**
     * Run Phase 1: Compute nanobuckets and blockbuckets
     */
    const int64_t mnz = GB_nnz (M) ;

    int chunk_size = 128;

    int number_of_sms = GB_Global_gpu_sm_get (0);
    int nblks = ( GB_nnz (M) + chunk_size - 1)/chunk_size;
    int ntasks = GB_IMIN( nblks,  128 * number_of_sms);
    int nthrd = 32;
    int64_t *bucketp = (int64_t*)rmm_wrap_malloc((NBUCKETS+1) * sizeof (int64_t));

    bucketp[1] = 0;

    int64_t *bucket = (int64_t*)rmm_wrap_malloc(data.C_indices.size() * sizeof (int64_t));
    int64_t *offset = (int64_t*)rmm_wrap_malloc(NBUCKETS * sizeof (int64_t));

    /**
     * Run Phase 3: Execute dot3 on all buckets
     */
    for (int b =0; b < 12; ++b) {// loop on buckets


        if (b == TB) {

            G.fill_buckets(b);
            int64_t *Bucket = G.getBucket();
            int64_t *BucketStart = G.getBucketStart();

            int64_t b_start = BucketStart [b] ;
            int64_t b_end   = BucketStart [b+1] ;
            int64_t nvecs = b_end - b_start ;

            if (nvecs > 0) std::cout<< "bucket "<<b<<" has "<<nvecs<<" dots to do"<<std::endl;

//            T_C *X_valid  = (T_C*) malloc( Cnz*sizeof(T_C));
//            int64_t *i_valid = (int64_t*)malloc( Cnz *sizeof(int64_t));

           GpuTimer kernTimer;
           kernTimer.Start();
           phase3launchFactory<T_C, T_M, T_A, T_B, T_X, T_Z > lF(mysemiringfactory, (GB_bucket_code)b);
<<<<<<< HEAD
           lF.jitGridBlockLaunch(b_start, b_end, bucketp, Bucket, C, M, A, B);

=======
           lF.jitGridBlockLaunch(bucketp, b_start, b_end, Bucket, C_actual, M, A, B);
>>>>>>> 9e28a68b
           kernTimer.Stop();

           std::cout<<"returned from kernel "<<kernTimer.Elapsed()<<"ms"<<std::endl;
            GxB_Matrix_fprint (C, "C", GxB_SHORT_VERBOSE, stdout) ;
            GxB_Matrix_fprint (C_actual, "C_actual", GxB_SHORT_VERBOSE, stdout) ;

            // printing manually since (I think) the jumbled form is causing issues for the standard GB_Matrix printer
//            std::cout << "Printing matrix C:" << std::endl;
//            for(int64_t i = 0; i < N; ++i) {
//                for (int64_t j = C->p[i]; j < C->p[i+1]; ++j) {
//                    std::cout << "(" << i << ", " << C->i[j] << ") = " << Cx[j] << std::endl;
//                }
//            }
//            std::cout << "Done." << std::endl;

//           G.loadCj();

           std::cout << "Printing loadCJ" << std::endl;
           std::cout << "Looping through pairs b_start=" << b_start << ", b_end=" << b_end << std::endl;
//           for (int64_t pair = b_start ; pair < b_end ; pair++) {
//
//            int64_t pC = (Bucket == nullptr) ? pair : Bucket [pair] ;
//            int64_t i = M->i[pC] ;          // row index of C(i,j)
//
//               std::cout << "Getting C(i,j). pC=" << pC << "i=" << i << std::endl;
//            // get C(i,j)
//            int64_t k = (C->i [pC] >> 4) ;    // col index of C(i,j)
//
//            std::cout << "Loading j" << std::endl;
//            int64_t j = (C->h == nullptr) ? k : C->h [k] ; // Mh has been copied into Ch
//
//            std::cout << "Done." << std::endl;
//
//            // xvp, xvi, xvals:  A(:,i)
//            // xvp is Ap [i] and Ap [i+1]
//            int64_t pA_start = A->p [i] ;
//            int64_t pA_end   = A->p [i+1] ;
//            // indices are in Ai [pA_start ... pA_end-1]
//            // values  are in Ax [pA_start ... pA_end-1]
//
//            std::cout << "pA_start=" << pA_start << ", pA_end=" << pA_end << std::endl;
//
//            // yvp, yvi, yvals:  B(:,j)
//            // yvp is Bp [j] and Bp [j+1]
//            int64_t pB_start = B->p [j] ;
//            int64_t pB_end   = B->p [j+1] ;
//
//               std::cout << "Getting 2" << std::endl;
//
//               // indices are in Bi [pB_start ... pB_end-1]
//            // values  are in Bx [pB_start ... pB_end-1]
//            k = pA_start;
//            int64_t l = pB_start;
//            T_Z cij = *((T_Z*)monoid->identity) ;
//            while( k < pA_end && l < pB_end) {
//               //std::cout<<" A*B="<< (*MUL_ptr<T_Z>) ( (T_Z)Ax[k] , (T_Z) Bx[l]) <<std::endl ;
//               cij += (T_Z)Ax[k] * (T_Z) Bx[l];  // FIXME: need to replace w/ the actual monoid/binop evaluations
//               k++;
//               l++;
//            }
//            // output for this dot product is
//            if (cij == *(T_Z*)monoid->identity) {
//                C->i [pC] = -1;//GB_FLIP (i)
//            }
//            else {
//                Cx [pC] = (T_C)cij;
//                C->i [pC] = i;
//            }
//        }
//           T_C err = 0;
//           for (int j =0 ; j< N; ++j) {
//             for ( int l = C->p[j]; l< C->p[j+1]; ++l) {
//                 int64_t i =  C->i[l];
//                 if (i >= 0)
//                    err +=  ( X_valid[l] - Cx[l])*(X_valid[l] - Cx[l]);
//             }
//           }
//           std::cout<< " 2-norm of err ="<< err<<std::endl;
//
//           EXPECT_EQ(err,0);

//           free(X_valid);
//           free(i_valid);
         }
        }

//    rmm_wrap_free(bucket);
//    rmm_wrap_free(bucketp);
//    rmm_wrap_free(offset);

//    G.del();

    return result;

}

//template <typename T_C, typename T_M, typename T_A,typename T_B, typename T_X, typename T_Y, typename T_Z>
//bool test_AxB_dot3_dndn_factory( int TB, int64_t N, int64_t Anz, int64_t Bnz, std::string& SEMI_RING) {
//// Assumes all matrices are square so far, so only N dimension given.
//// Sparsity is dense here so Anz = Bnz = N*N.
//// Generates three randomized matrices, builds buckets and calls a kernel.
//
//
//launchFactory<T_C, T_M, T_A, T_B, T_X, T_Z > lF(SEMI_RING, "dndn");
//
//int testBucket = TB;
//
////unsigned seed = 13372801;
////std::mt19937 r; //random number generator Mersenne Twister
////r.seed(seed);
//int gpuID;
//cudaGetDevice( &gpuID);
//
//std::cout<< "found device "<<gpuID<<std::endl;
//
//T_Z MONOID_IDENTITY;
//if (SEMI_RING == "PLUS_TIMES") {
//   std::cout << "Plus Times (+,*) semiring"<<std::endl;
//   MONOID_IDENTITY = 0;
//   ADD_ptr<T_Z> = myOP_plus<T_Z>;
//   MUL_ptr<T_Z> = myOP_times<T_Z>;
//
//}
//else if(SEMI_RING == "MIN_PLUS") {
//   std::cout << "Min Plus Times (min,+) semiring"<<std::endl;
//   MONOID_IDENTITY = std::numeric_limits<T_Z>::max();
//   ADD_ptr<T_Z> = myOP_min<T_Z>;
//   MUL_ptr<T_Z> = myOP_plus<T_Z>;
//
//}
//else if(SEMI_RING == "MAX_PLUS") {
//   MONOID_IDENTITY = std::numeric_limits<T_Z>::min();
//   std::cout << "Max Plus Times (max,+) semiring"<<std::endl;
//   ADD_ptr<T_Z> = myOP_max<T_Z>;
//   MUL_ptr<T_Z> = myOP_plus<T_Z>;
//}
//
////Generate test data and setup for using a jitify kernel with 'bucket' interface
//SpGEMM_problem_generator<T_C, T_M, T_A, T_B> G;
//int64_t Annz = N*N;
//int64_t Bnnz = N*N;
//int64_t Cnz = N;
//float Cnzpercent = (float) Cnz/(N*N);
//
//G.init(N, Annz, Bnnz, Cnzpercent);
//
//G.fill_buckets( testBucket); // all elements go to testbucket= TB
//
//matrix<T_C>* C = G.getCptr();
//matrix<T_M>* M = G.getMptr();
//matrix<T_A>* A = G.getAptr();
//matrix<T_B>* B = G.getBptr();
//
//T_C *Cx = C->x;
//T_A *Ax = A->x;
//T_B *Bx = B->x;
//
//// Set clear zombie count
//C->zombie_count = 0;
//
////std::cout<<"got all matrices"<<std::endl;
//int64_t *Bucket = G.getBucket();
//int64_t *BucketStart = G.getBucketStart();
//
//int zc_valid = 0;
//
//bool result = false;
//
//for (int b =0; b < 12; ++b) {// loop on buckets
//
//    int64_t b_start = BucketStart [b] ;
//    int64_t b_end   = BucketStart [b+1] ;
//    int64_t nvecs = b_end - b_start ;
//    if (nvecs > 0) std::cout<< "bucket "<<b<<" has "<<nvecs<<" dots to do"<<std::endl;
//
//    T_C *X_valid  = (T_C*) malloc( Cnz*sizeof(T_C));
//    int64_t *i_valid = (int64_t*)malloc( Cnz *sizeof(int64_t));
//    if (b == TB) { //test cases for dense-dense kernels
//       int nthrd = 32;
//       int sz = 4;
//       //int m = 256/sz;
//       int nblck = Cnz;
//       std::cout<< nblck<< " blocks of "<<nthrd<<" threads, "<<b_start<<","<<b_end<<std::endl;
//
//       GpuTimer kernTimer;
//       kernTimer.Start();
//       lF.jitGridBlockLaunch( nblck, nthrd, b_start, b_end, Bucket,
//                                C, M, A, B, sz);
//
//       kernTimer.Stop();
//       std::cout<<"returned from kernel "<<kernTimer.Elapsed()<<"ms"<<std::endl;
//
//       zc_valid = C->zombie_count;
//       C->zombie_count = 0;
//       for (int i =0 ; i< Cnz; ++i) {
//            //std::cout<<"Cx[i] = "<<Cx[i]<<std::endl;
//            X_valid[i] = Cx[i];
//            Cx[i] = 0;
//            i_valid[i] = C->i[i];
//       }
//       G.loadCj();
//
//       for (int64_t pair = b_start ; pair < b_end ; pair++) {
//
//        // get the kth entry in bucket b
//        //std::cout<< " pair ="<<pair<<std::endl;
//        int64_t pC = (Bucket == nullptr) ? pair : Bucket [pair] ;
//        int64_t i = M->i[pC] ;          // row index of C(i,j)
//
//        // get C(i,j)
//        int64_t k = (C->i [pC] >> 4) ;    // col index of C(i,j)
//        //ASSERT ((C->i [pC] & 4) == b) ;
//        int64_t j = (C->h == nullptr) ? k : C->h [k] ; // Mh has been copied into Ch
//        //std::cout<<" found dot "<<pair<<" at ("<<i<<","<<j<<")"<<std::endl;
//
//        // xvp, xvi, xvals:  A(:,i)
//        // xvp is Ap [i] and Ap [i+1]
//        int64_t pA_start = A->p [i] ;
//        int64_t pA_end   = A->p [i+1] ;
//        // indices are in Ai [pA_start ... pA_end-1]
//        // values  are in Ax [pA_start ... pA_end-1]
//
//        // yvp, yvi, yvals:  B(:,j)
//        // yvp is Bp [j] and Bp [j+1]
//        int64_t pB_start = B->p [j] ;
//        int64_t pB_end   = B->p [j+1] ;
//        // indices are in Bi [pB_start ... pB_end-1]
//        // values  are in Bx [pB_start ... pB_end-1]
//        k = pA_start;
//        int64_t l = pB_start;
//        T_Z cij = MONOID_IDENTITY;
//        while( k < pA_end && l < pB_end) {
//           //std::cout<<" A*B="<< (*MUL_ptr<T_Z>) ( (T_Z)Ax[k] , (T_Z) Bx[l]) <<std::endl ;
//           cij = (*ADD_ptr<T_Z>)( cij, (*MUL_ptr<T_Z>)( (T_Z)Ax[k] , (T_Z) Bx[l]) ) ;
//           k++;
//           l++;
//           //std::cout<<"Ak = "<< Ax[k]<< " Bl = "<< Bx[l]<< "sum ="<<sum<<std::endl;
//        }
//        //std::cout<< " dot  = "<< sum << std::endl;
//
//        // output for this dot product is
//
//        if (cij == MONOID_IDENTITY) {
//            C->i [pC] = -1;//GB_FLIP (i)
//            C->zombie_count++;
//        }
//        else {
//            Cx [pC] = (T_C)cij;
//            C->i [pC] = i;
//        }
//    }
//       T_C err = 0;
//       for (int j =0 ; j< N; ++j) {
//         for ( int l = C->p[j]; l< C->p[j+1]; ++l) {
//             int64_t i =  C->i[l];
//             //std::cout<<i<<","<<j<<","<<l <<" Cx = "<<Cx[l]<<"x_val="<<X_valid[l]<<std::endl;
//             if (i >= 0)
//                err +=  ( X_valid[l] - Cx[l])*(X_valid[l] - Cx[l]);
//         }
//       }
//       std::cout<< " 2-norm of err ="<< err<<std::endl;
//       std::cout<< " zombie count CPU = "<<C->get_zombie_count()<<" zGPU ="<<zc_valid<<std::endl;
//
//       EXPECT_EQ(err,0);
//       EXPECT_EQ( zc_valid, C->get_zombie_count());
//
//       free(X_valid);
//       free(i_valid);
//     }
//    }
//
//G.del();
//
//return result;
//
//}
//
//template <typename T_C, typename T_M, typename T_A,typename T_B, typename T_X, typename T_Y, typename T_Z>
//bool test_AxB_dot3_vsvs_factory( int TB, int64_t N, int64_t Anz, int64_t Bnz, std::string& SEMI_RING) {
//// Assumes all matrices are square so far, so only N dimension given.
//// Sparsity is controlled by Anz and Bnz vs N*N.
//// Generates three randomized matrices, builds buckets and calls a kernel.
//
//
//launchFactory<T_C, T_M, T_A, T_B, T_X, T_Z > lF(SEMI_RING, "vsvs");
//
//int testBucket = TB;
//
////unsigned seed = 13372801;
////std::mt19937 r; //random number generator Mersenne Twister
////r.seed(seed);
//int gpuID;
//cudaGetDevice( &gpuID);
//std::cout<< "found device "<<gpuID<<std::endl;
//
////T_Z MONOID_IDENTITY;
//if (SEMI_RING == "PLUS_TIMES") {
//   //MONOID_IDENTITY =(T_Z)0;
//   ADD_ptr<T_Z> = myOP_plus<T_Z>;
//   MUL_ptr<T_Z> = myOP_times<T_Z>;
//
//}
//else if(SEMI_RING == "MIN_PLUS") {
//   //MONOID_IDENTITY = std::numeric_limits<T_Z>::max();
//   ADD_ptr<T_Z> = myOP_min<T_Z>;
//   MUL_ptr<T_Z> = myOP_plus<T_Z>;
//
//}
//else if(SEMI_RING == "MAX_PLUS") {
//   //MONOID_IDENTITY = std::numeric_limits<T_Z>::min();
//   ADD_ptr<T_Z> = myOP_max<T_Z>;
//   MUL_ptr<T_Z> = myOP_plus<T_Z>;
//}
//
////Generate test data and setup for using a jitify kernel with 'bucket' interface
//SpGEMM_problem_generator<T_C, T_M, T_A, T_B> G;
//int64_t Cnz = N;
//float Cnzpercent = (float) Cnz/(N*N);
//
//G.init(N, Anz, Bnz, Cnzpercent);
//
//G.fill_buckets( testBucket); // all elements go to testbucket= TB
//
//matrix<T_C>* C = G.getCptr();
//matrix<T_M>* M = G.getMptr();
//matrix<T_A>* A = G.getAptr();
//matrix<T_B>* B = G.getBptr();
//
//T_C *Cx = C->x;
//T_A *Ax = A->x;
//T_B *Bx = B->x;
//int64_t *Ci = C->i;
//int64_t *Mi = M->i;
//int64_t *Ai = A->i;
//int64_t *Bi = B->i;
//int64_t *Ap = A->p;
//int64_t *Bp = B->p;
//
////std::cout<<"got all matrices"<<std::endl;
//int64_t *Bucket = G.getBucket();
//int64_t *BucketStart = G.getBucketStart();
//
//int zc_valid = 0;
//
//bool result = false;
//
//for (int b =0; b < 12; ++b) {// loop on buckets
//
//    int64_t b_start = BucketStart [b] ;
//    int64_t b_end   = BucketStart [b+1] ;
//    int64_t nvecs = b_end - b_start ;
//    if (nvecs > 0) std::cout<< "bucket "<<b<<" has "<<nvecs<<" dots to do"<<std::endl;
//
//    T_C *X_valid  = (T_C*) malloc( Cnz*sizeof(T_C));
//    int64_t *i_valid = (int64_t*)malloc( Cnz *sizeof(int64_t));
//    if (b == TB) { //test cases for v.sparse-v.sparse kernels
//       int nthrd = 32;
//       int sz = Anz/N;
//       int m = 256/sz;
//       int nblck = (Cnz -1 + m*nthrd )/(m*nthrd) ;
//       std::cout<< nblck<< " blocks of "<<nthrd<<" threads, "<<b_start<<","<<b_end<<std::endl;
//
//       GpuTimer kernTimer;
//       kernTimer.Start();
//       lF.jitGridBlockLaunch( nblck, nthrd, b_start, b_end, Bucket,
//                                C, M, A, B, sz);
//
//       kernTimer.Stop();
//       std::cout<<"returned from kernel "<<kernTimer.Elapsed()<<"ms"<<std::endl;
//
//       //std::cout<<"returned from kernel"<<std::endl;
//
//       zc_valid = C->zombie_count;
//       C->zombie_count = 0;
//       for (int i =0 ; i< Cnz; ++i) {
//            X_valid[i] = Cx[i];
//            Cx[i] = 0;
//            i_valid[i] = Ci[i];
//       }
//       G.loadCj();
//       for (int64_t pair = b_start ; pair < b_end ; pair++) {
//
//        // get the kth entry in bucket b
//        //std::cout<< " pair ="<<pair<<std::endl;
//        int64_t pC = (Bucket == nullptr) ? pair : Bucket [pair] ;
//        int64_t i = Mi[pC] ;          // row index of C(i,j)
//
//        // get C(i,j)
//        int64_t k = (Ci [pC] >> 4) ;    // col index of C(i,j)
//        //ASSERT ((C->i [pC] & 4) == b) ;
//        int64_t j = (C->h == nullptr) ? k : C->h [k] ; // Mh has been copied into Ch
//        //std::cout<<" found dot "<<pair<<" at ("<<i<<","<<j<<")"<<std::endl;
//
//        // xvp, xvi, xvals:  A(:,i)
//        // xvp is Ap [i] and Ap [i+1]
//        int64_t pA_start = Ap [i] ;
//        int64_t pA_end   = Ap [i+1] ;
//        // indices are in Ai [pA_start ... pA_end-1]
//        // values  are in Ax [pA_start ... pA_end-1]
//
//        // yvp, yvi, yvals:  B(:,j)
//        // yvp is Bp [j] and Bp [j+1]
//        int64_t pB_start = Bp [j] ;
//        int64_t pB_end   = Bp [j+1] ;
//        // indices are in Bi [pB_start ... pB_end-1]
//        // values  are in Bx [pB_start ... pB_end-1]
//        k = pA_start;
//        int64_t l = pB_start;
//        T_Z cij ;
//        bool cij_exists = false;
//        while( k < pA_end && l < pB_end) {
//            if ( Ai[k] < Bi[l]) ++k;
//            else if ( Ai[k] > Bi[l]) ++l;
//            else {
//                if (cij_exists) {
//                   cij = (*ADD_ptr<T_Z>)( cij, (*MUL_ptr<T_Z>)( Ax[k] , Bx[l] ) );
//                }
//                else{
//                   cij_exists = true;
//                   cij = (*MUL_ptr<T_Z>)( Ax[k], Bx[l]);
//                }
//                k++;
//                l++;
//            }
//        }
//        //std::cout<< " dot  = "<< sum << std::endl;
//
//        // output for this dot product is
//
//        if (cij_exists) {
//            Ci [pC] = i;
//            Cx[pC] = (T_C)cij;
//        }
//        else {
//            Ci [pC] = -1;//GB_FLIP (i)
//            C->zombie_count++;
//        }
//    }
//       T_C err = 0;
//       for (int j =0 ; j< N; ++j) {
//         for ( int l = C->p[j]; l< C->p[j+1]; ++l) {
//             //std::cout<<i<<","<<j<<","<<l <<" Cx = "<<Cx[l]<<"x_val="<<X_valid[l]<<std::endl;
//             if (Ci[l] > 0)
//                err +=  ( X_valid[l] - Cx[l])*(X_valid[l] - Cx[l]);
//         }
//       }
//       std::cout<< " 2-norm of err ="<< err<<std::endl;
//       std::cout<< " zombie count GPU = "<<C->get_zombie_count()<<" zCPU ="<<zc_valid<<std::endl;
//
//       EXPECT_EQ(err,0);
//       EXPECT_EQ( zc_valid, C->get_zombie_count());
//
//       free(X_valid);
//       free(i_valid);
//     }
//    }
//
//G.del();
//
//return result;
//
//}
//
//template <typename T_C, typename T_M, typename T_A,typename T_B, typename T_X, typename T_Y, typename T_Z>
//bool test_AxB_dot3_vssp_factory( int TB, int64_t N, int64_t Anz, int64_t Bnz, std::string& SEMI_RING) {
//// Assumes all matrices are square so far, so only N dimension given.
//// Sparsity is controlled by Anz and Bnz vs N*N.
//// Generates three randomized matrices, builds buckets and calls a kernel.
//
//launchFactory<T_C, T_M, T_A, T_B, T_X, T_Z > lF(SEMI_RING, "vssp");
//
//int testBucket = TB;
//
////unsigned seed = 13372801;
////std::mt19937 r; //random number generator Mersenne Twister
////r.seed(seed);
//int gpuID;
//cudaGetDevice( &gpuID);
//std::cout<< "found device "<<gpuID<<std::endl;
//
////T_Z MONOID_IDENTITY;
//if (SEMI_RING == "PLUS_TIMES") {
//   //MONOID_IDENTITY =(T_Z)0;
//   ADD_ptr<T_Z> = myOP_plus<T_Z>;
//   MUL_ptr<T_Z> = myOP_times<T_Z>;
//
//}
//else if(SEMI_RING == "MIN_PLUS") {
//   //MONOID_IDENTITY = std::numeric_limits<T_Z>::max();
//   ADD_ptr<T_Z> = myOP_min<T_Z>;
//   MUL_ptr<T_Z> = myOP_plus<T_Z>;
//
//}
//else if(SEMI_RING == "MAX_PLUS") {
//   //MONOID_IDENTITY = std::numeric_limits<T_Z>::min();
//   ADD_ptr<T_Z> = myOP_max<T_Z>;
//   MUL_ptr<T_Z> = myOP_plus<T_Z>;
//}
//
////Generate test data and setup for using a jitify kernel with 'bucket' interface
//SpGEMM_problem_generator<T_C, T_M, T_A, T_B> G;
//
//int64_t Cnz = N;
//float Cnzpercent = (float)( Cnz)/(N*N);
//
//G.init(N, Anz, Bnz, Cnzpercent );
//
//G.fill_buckets( testBucket); // all elements go to testbucket= TB
//
//matrix<T_C>* C = G.getCptr();
//matrix<T_M>* M = G.getMptr();
//matrix<T_A>* A = G.getAptr();
//matrix<T_B>* B = G.getBptr();
//
//T_C *Cx = C->x;
//T_A *Ax = A->x;
//T_B *Bx = B->x;
//int64_t *Ci = C->i;
//int64_t *Mi = M->i;
//int64_t *Ai = A->i;
//int64_t *Bi = B->i;
//int64_t *Ap = A->p;
//int64_t *Bp = B->p;
//
//
////std::cout<<"got all matrices"<<std::endl;
//int64_t *Bucket = G.getBucket();
//int64_t *BucketStart = G.getBucketStart();
//
//int zc_valid = 0;
//int zc = 0;
//
//bool result = false;
//
//for (int b =0; b < 12; ++b) {// loop on buckets
//
//    int64_t b_start = BucketStart [b] ;
//    int64_t b_end   = BucketStart [b+1] ;
//    int64_t nvecs = b_end - b_start ;
//    if (nvecs == 0) continue;
//    std::cout<< "bucket "<<b<<" has "<<nvecs<<" dots to do"<<std::endl;
//
//    T_C *X_valid  = (T_C*) malloc( Cnz*sizeof(T_C));
//    int64_t *i_valid = (int64_t*)malloc( Cnz *sizeof(int64_t));
//    if (b == TB) { //test cases for v.sparse-dense kernels
//       int nthrd = 32;
//       int sz = 4;
//       //int m = 256/sz;
//       int nblck = (Cnz -1 + nthrd )/(nthrd) ;
//       std::cout<< nblck<< " blocks of "<<nthrd<<" threads, "<<b_start<<","<<b_end<<std::endl;
//
//       GpuTimer kernTimer;
//       kernTimer.Start();
//       lF.jitGridBlockLaunch( nblck, nthrd, b_start, b_end, Bucket,
//                                C, M, A, B, sz);
//
//       kernTimer.Stop();
//       std::cout<<"returned from kernel "<<kernTimer.Elapsed()<<"ms"<<std::endl;
//
//       //std::cout<<"returned from kernel"<<std::endl;
//
//       zc_valid = C->zombie_count;
//       C->zombie_count = 0;
//       for (int i =0 ; i< Cnz; ++i) {
//            X_valid[i] = Cx[i];
//            Cx[i] = 0;
//            i_valid[i] = C->i[i];
//       }
//       G.loadCj();
//
//
//       for (int64_t pair = b_start ; pair < b_end ; pair++) {
//
//        // get the kth entry in bucket b
//        //std::cout<< " pair ="<<pair<<std::endl;
//        int64_t pC = (Bucket == nullptr) ? pair : Bucket [pair] ;
//
//        int64_t i = Mi[pC] ;          // row index of C(i,j)
//        // get C(i,j)
//        int64_t k = (Ci [pC] >> 4) ;    // col index of C(i,j)
//        //ASSERT ((C->i [pC] & 4) == b) ;
//        int64_t j = (C->h == nullptr) ? k : C->h [k] ; // Mh has been copied into Ch
//        //std::cout<<" found dot "<<pair<<" at ("<<i<<","<<j<<")"<<std::endl;
//
//        int64_t pA      = Ap[i];
//        int64_t pA_end  = Ap[i+1];
//        int64_t nnzA = pA_end - pA;
//
//        int64_t pB      = Bp[j];
//        int64_t pB_end  = Bp[j+1];
//        int64_t nnzB = pB_end - pB;
//
//        //Search for each nonzero in the smaller vector to find intersection
//        bool cij_exists = false;
//
//        T_A aki;
//        T_B bkj;
//        T_Z cij;
//
//        if (nnzA <= nnzB) {
//            //----------------------------------------------------------------------
//            // A(:,i) is very sparse compared to B(:,j)
//            //----------------------------------------------------------------------
//
//            while (pA < pA_end && pB < pB_end)
//            {
//                int64_t ia = Ai [pA] ;
//                int64_t ib = Bi [pB] ;
//                if (ia < ib)
//                {
//                    // A(ia,i) appears before B(ib,j)
//                    pA++ ;
//                }
//                else if (ib < ia)
//                {
//                    // B(ib,j) appears before A(ia,i)
//                    // discard all entries B(ib:ia-1,j)
//                    int64_t pleft = pB + 1 ;
//                    int64_t pright = pB_end - 1 ;
//                    GB_BINARY_TRIM_SEARCH (ia, Bi, pleft, pright) ;
//                    //ASSERT (pleft > pB) ;
//                    pB = pleft ;
//                }
//                else // ia == ib == k
//                {
//                    // A(k,i) and B(k,j) are the next entries to merge
//                    #if defined ( GB_PHASE_1_OF_2 )
//                    cij_exists = true ;
//                    break ;
//                    #else
//                    GB_GETA (aki, Ax, pA) ;             /* aki = A(k,i) */
//                    GB_GETB (bkj, Bx, pB) ;             /* bkj = B(k,j) */
//                    if (cij_exists)
//                    {
//                        cij = (*ADD_ptr<T_Z>)( cij, (*MUL_ptr<T_Z>)( (T_Z)aki , (T_Z)bkj ) );
//                        /* cij += aki * bkj */
//                    }
//                    else
//                    {
//                        /* cij = A(k,i) * B(k,j), and add to the pattern */
//                        cij_exists = true ;
//                        cij=  (*MUL_ptr<T_Z>)( (T_Z)aki, (T_Z)bkj) ;
//                        /* cij = aki * bkj */
//                    }
//                    //GB_DOT_TERMINAL (cij) ;         // break if cij == terminal
//                    pA++ ;
//                    pB++ ;
//                    #endif
//                }
//            }
//        }
//        else {
//            //----------------------------------------------------------------------
//            // B(:,j) is very sparse compared to A(:,i)
//            //----------------------------------------------------------------------
//
//            while (pA < pA_end && pB < pB_end)
//            {
//                int64_t ia = Ai [pA] ;
//                int64_t ib = Bi [pB] ;
//                if (ia < ib)
//                {
//                    // A(ia,i) appears before B(ib,j)
//                    // discard all entries A(ia:ib-1,i)
//                    int64_t pleft = pA + 1 ;
//                    int64_t pright = pA_end - 1 ;
//                    GB_BINARY_TRIM_SEARCH (ib, Ai, pleft, pright) ;
//                    //ASSERT (pleft > pA) ;
//                    pA = pleft ;
//                }
//                else if (ib < ia)
//                {
//                    // B(ib,j) appears before A(ia,i)
//                    pB++ ;
//                }
//                else // ia == ib == k
//                {
//                    // A(k,i) and B(k,j) are the next entries to merge
//                    #if defined ( GB_PHASE_1_OF_2 )
//                    cij_exists = true ;
//                    break ;
//                    #else
//                    GB_GETA (aki, Ax, pA) ;             /* aki = A(k,i) */
//                    GB_GETB (bkj, Bx, pB) ;             /* bkj = B(k,j) */
//                    if (cij_exists)
//                    {
//                        cij = (*ADD_ptr<T_Z>)( cij, (*MUL_ptr<T_Z>)( (T_Z)aki , (T_Z)bkj ) );
//                        /* cij += aki * bkj */      \
//                    }
//                    else
//                    {
//                        /* cij = A(k,i) * B(k,j), and add to the pattern */
//                        cij_exists = true ;
//                        cij=  (*MUL_ptr<T_Z>)( (T_Z)aki, (T_Z)bkj) ;
//                    }
//                    //GB_DOT_TERMINAL (cij) ;         // break if cij == terminal
//                    pA++ ;
//                    pB++ ;
//                    #endif
//                }
//            }
//
//        }
//        if ( cij_exists){
//           Ci[pair] = i;
//           Cx[pair] = (T_C)cij;
//        }
//        else {
//           zc++;
//           //printf(" %lld, %lld is zombie %d!\n",i,j,zc);
//           Ci[pair] = GB_FLIP( i );
//        }
//
//    }
//       C->zombie_count = zc;
//       T_C err = 0;
//       for (int j =0 ; j< N; ++j) {
//         for ( int l = C->p[j]; l< C->p[j+1]; ++l) {
//             int64_t i = Ci[l];
//             //std::cout<<i<<","<<j<<","<<l <<" Cx = "<<Cx[l]<<"x_val="<<X_valid[l]<<std::endl;
//             if (i > 0){ //not a zombie!
//                 err +=  ( X_valid[l] - Cx[l])*(X_valid[l] - Cx[l]);
//             }
//         }
//       }
//       std::cout<< " 2-norm of err ="<< err<<std::endl;
//       std::cout<< " zombie count GPU = "<<C->get_zombie_count()<<" zCPU ="<<zc_valid<<std::endl;
//
//       EXPECT_EQ(err,0);
//       EXPECT_EQ( zc_valid, C->get_zombie_count());
//
//       free(X_valid);
//       free(i_valid);
//     }
//    }
//
//G.del();
//
//return result;
//
//}
//
//template <typename T_C, typename T_M, typename T_A,typename T_B, typename T_X, typename T_Y, typename T_Z>
//bool test_AxB_dot3_spdn_factory( int TB, int64_t N, int64_t Anz, int64_t Bnz, std::string& SEMI_RING) {
//// Assumes all matrices are square so far, so only N dimension given.
//// Sparsity is controlled by Anz and Bnz vs N*N.
//// Generates three randomized matrices, builds buckets and calls a kernel.
//
//launchFactory<T_C, T_M, T_A, T_B, T_X, T_Z > lF(SEMI_RING, "spdn");
//
//int testBucket = TB;
//
////unsigned seed = 13372801;
////std::mt19937 r; //random number generator Mersenne Twister
////r.seed(seed);
//int gpuID;
//cudaGetDevice( &gpuID);
//std::cout<< "found device "<<gpuID<<std::endl;
//
////T_Z MONOID_IDENTITY;
//if (SEMI_RING == "PLUS_TIMES") {
//  // MONOID_IDENTITY =(T_Z)0;
//   ADD_ptr<T_Z> = myOP_plus<T_Z>;
//   MUL_ptr<T_Z> = myOP_times<T_Z>;
//
//}
//else if(SEMI_RING == "MIN_PLUS") {
//  // MONOID_IDENTITY = std::numeric_limits<T_Z>::max();
//   ADD_ptr<T_Z> = myOP_min<T_Z>;
//   MUL_ptr<T_Z> = myOP_plus<T_Z>;
//
//}
//else if(SEMI_RING == "MAX_PLUS") {
//  // MONOID_IDENTITY = std::numeric_limits<T_Z>::min();
//   ADD_ptr<T_Z> = myOP_max<T_Z>;
//   MUL_ptr<T_Z> = myOP_plus<T_Z>;
//}
//
////Generate test data and setup for using a jitify kernel with 'bucket' interface
//SpGEMM_problem_generator<T_C, T_M, T_A, T_B> G;
//
//int64_t Cnz = N;
//float Cnzpercent = (float)( Cnz)/(N*N);
//
////spdn case means B should be dense -> Bnz = N*N;
//G.init(N, Anz, N*N, Cnzpercent );
//
//G.fill_buckets( testBucket); // all elements go to testbucket= TB
//
//matrix<T_C>* C = G.getCptr();
//matrix<T_M>* M = G.getMptr();
//matrix<T_A>* A = G.getAptr();
//matrix<T_B>* B = G.getBptr();
//
//T_C *Cx = C->x;
//T_A *Ax = A->x;
//T_B *Bx = B->x;
//int64_t *Ci = C->i;
//int64_t *Mi = M->i;
//int64_t *Ai = A->i;
//int64_t *Bi = B->i;
//int64_t *Ap = A->p;
//int64_t *Bp = B->p;
//
//
////std::cout<<"got all matrices"<<std::endl;
//int64_t *Bucket = G.getBucket();
//int64_t *BucketStart = G.getBucketStart();
//
//int zc_valid = 0;
//
//bool result = false;
//
//for (int b =0; b < 12; ++b) {// loop on buckets
//
//    int64_t b_start = BucketStart [b] ;
//    int64_t b_end   = BucketStart [b+1] ;
//    int64_t nvecs = b_end - b_start ;
//    if (nvecs == 0) continue;
//    std::cout<< "bucket "<<b<<" has "<<nvecs<<" dots to do"<<std::endl;
//
//    T_C *X_valid  = (T_C*) malloc( Cnz*sizeof(T_C));
//    int64_t *i_valid = (int64_t*)malloc( Cnz *sizeof(int64_t));
//    if (b == TB) { //test cases for v.sparse-dense kernels
//       int nthrd = 32;
//       int sz = Anz/N;
//       int m = 256/sz;
//       int nblck = (Cnz -1 + m*nthrd )/(m*nthrd) ;
//       std::cout<< nblck<< " blocks of "<<nthrd<<" threads, "<<b_start<<","<<b_end<<std::endl;
//
//       GpuTimer kernTimer;
//       kernTimer.Start();
//       lF.jitGridBlockLaunch( nblck, nthrd, b_start, b_end, Bucket,
//                                C, M, A, B, sz);
//
//       kernTimer.Stop();
//       std::cout<<"returned from kernel "<<kernTimer.Elapsed()<<"ms"<<std::endl;
//
//       //std::cout<<"returned from kernel"<<std::endl;
//
//       zc_valid = C->zombie_count;
//       C->zombie_count = 0;
//       for (int i =0 ; i< Cnz; ++i) {
//            X_valid[i] = Cx[i];
//            Cx[i] = 0;
//            i_valid[i] = Ci[i];
//       }
//       G.loadCj();
//       for (int64_t pair = b_start ; pair < b_end ; pair++) {
//
//        // get the kth entry in bucket b
//        //std::cout<< " pair ="<<pair<<std::endl;
//        int64_t pC = (Bucket == nullptr) ? pair : Bucket [pair] ;
//        int64_t i = Mi[pC] ;          // row index of C(i,j)
//
//        // get C(i,j)
//        //int64_t k = (Ci [pC] >> 4) ;    // col index of C(i,j)
//        //ASSERT ((C->i [pC] & 4) == b) ;
//        //int64_t j = (C->h == nullptr) ? k : C->h [k] ; // Mh has been copied into Ch
//        //std::cout<<" found dot "<<pair<<" at ("<<i<<","<<j<<")"<<std::endl;
//
//         int64_t pA = Ap[i];
//         int64_t pA_end   = Ap[i+1];
//         int64_t nnzA   = pA_end - pA;
//         int64_t pB = Bp[i];
//         int64_t pB_end   = Bp[i+1];
//         int64_t nnzB   = pB_end - pB;
//         T_A aki;
//         T_B bkj;
//         T_Z cij;
//
//         if( nnzA == A->vlen) // A is dense
//         {
//            int64_t k = Bi [pB] ;               // first row index of B(:,j)
//            // cij = A(k,i) * B(k,j)
//            GB_GETA (aki, Ax, pA+k) ;           // aki = A(k,i)
//            GB_GETB (bkj, Bx, pB  ) ;           // bkj = B(k,j)
//            cij = (*MUL_ptr<T_Z>)( aki, bkj) ;           // cij = aki * bkj
//
//            for (int64_t p = pB+1 ; p < pB_end ; p++)
//            {
//                //GB_DOT_TERMINAL (cij) ;             // break if cij == terminal
//                int64_t k = Bi [p] ;                // next row index of B(:,j)
//                // cij += A(k,i) * B(k,j)
//                GB_GETA (aki, Ax, pA+k) ;           // aki = A(k,i)
//                GB_GETB (bkj, Bx, p   ) ;           // bkj = B(k,j)
//                cij = (*ADD_ptr<T_Z>)( cij, (*MUL_ptr<T_Z>)( (T_Z)aki, (T_Z)bkj) );
//            }
//
//         }
//         if( nnzB == B->vlen) // B is dense
//         {
//            int64_t k = Ai [pA] ;               // first row index of A(:,i)
//            // cij = A(k,i) * B(k,j)
//            GB_GETA (aki, Ax, pA  ) ;           // aki = A(k,i)
//            GB_GETB (bkj, Bx, pB+k) ;           // bkj = B(k,j)
//            cij = (*MUL_ptr<T_Z>)( aki, bkj) ;           // cij = aki * bkj
//
//            for (int64_t p = pA+1 ; p < pA_end ; p++)
//            {
//                //GB_DOT_TERMINAL (cij) ;             // break if cij == terminal
//                int64_t k = Ai [p] ;                // next row index of A(:,i)
//                // cij += A(k,i) * B(k,j)
//                GB_GETA (aki, Ax, p   ) ;           // aki = A(k,i)
//                GB_GETB (bkj, Bx, pB+k) ;           // bkj = B(k,j)
//                cij = (*ADD_ptr<T_Z>)( cij, (*MUL_ptr<T_Z>)( (T_Z)aki, (T_Z)bkj) );
//            }
//         }
//
//         Ci[pair] = i;
//         Cx[pair] = cij;
//
//      }
//       T_C err = 0;
//       for (int j =0 ; j< N; ++j) {
//         for ( int l = C->p[j]; l< C->p[j+1]; ++l) {
//             int64_t i =  Ci[l];
//         //std::cout<<i<<","<<j<<" Cx = "<<Cx[l]<<"x_val="<<X_valid[l]<<std::endl;
//             if (i >=0 )
//                err +=  ( X_valid[l] - Cx[l])*(X_valid[l] - Cx[l]);
//         }
//       }
//       std::cout<< " 2-norm of err ="<< err<<std::endl;
//       std::cout<< " zombie count GPU = "<<C->get_zombie_count()<<" zCPU ="<<zc_valid<<std::endl;
//
//       EXPECT_EQ(err,0);
//       EXPECT_EQ( zc_valid, C->get_zombie_count());
//
//       free(X_valid);
//       free(i_valid);
//     }
//    }
//
//G.del();
//
//return result;
//
//}
//
//template <typename T_C, typename T_M, typename T_A,typename T_B, typename T_X, typename T_Y, typename T_Z>
//bool test_AxB_dot3_mp_factory( int TB, int64_t N, int64_t Anz, int64_t Bnz, std::string& SEMI_RING) {
//// Assumes all matrices are square so far, so only N dimension given.
//// Sparsity is dense here so Anz = Bnz = N*N.
//// Generates three randomized matrices, builds buckets and calls a kernel.
//
//
//launchFactory<T_C, T_M, T_A, T_B, T_X, T_Z > lF(SEMI_RING, "mp");
//
//int testBucket = TB;
//
////unsigned seed = 13372801;
////std::mt19937 r; //random number generator Mersenne Twister
////r.seed(seed);
////int gpuID;
////cudaGetDevice( &gpuID);
//
////std::cout<< "found device "<<gpuID<<std::endl;
//
////T_Z MONOID_IDENTITY;
//if (SEMI_RING == "PLUS_TIMES") {
//   std::cout << "Plus Times (+,*) semiring"<<std::endl;
//   //MONOID_IDENTITY = 0;
//   ADD_ptr<T_Z> = myOP_plus<T_Z>;
//   MUL_ptr<T_Z> = myOP_times<T_Z>;
//
//}
//else if(SEMI_RING == "MIN_PLUS") {
//   std::cout << "Min Plus Times (min,+) semiring"<<std::endl;
//   //MONOID_IDENTITY = std::numeric_limits<T_Z>::max();
//   ADD_ptr<T_Z> = myOP_min<T_Z>;
//   MUL_ptr<T_Z> = myOP_plus<T_Z>;
//
//}
//else if(SEMI_RING == "MAX_PLUS") {
//   //MONOID_IDENTITY = std::numeric_limits<T_Z>::min();
//   std::cout << "Max Plus Times (max,+) semiring"<<std::endl;
//   ADD_ptr<T_Z> = myOP_max<T_Z>;
//   MUL_ptr<T_Z> = myOP_plus<T_Z>;
//}
//
////Generate test data and setup for using a jitify kernel with 'bucket' interface
//SpGEMM_problem_generator<T_C, T_M, T_A, T_B> G;
//int64_t Annz = Anz;
//int64_t Bnnz = Bnz;
//int64_t Cnz = N;
//float Cnzpercent = (float) Cnz/(N*N);
//
//G.init(N, Annz, Bnnz, Cnzpercent);
//
//G.fill_buckets( testBucket); // all elements go to testbucket= TB
//
//matrix<T_C>* C = G.getCptr();
//matrix<T_M>* M = G.getMptr();
//matrix<T_A>* A = G.getAptr();
//matrix<T_B>* B = G.getBptr();
//
//T_C *Cx = C->x;
//T_A *Ax = A->x;
//T_B *Bx = B->x;
//int64_t *Ci = C->i;
//int64_t *Mi = M->i;
//int64_t *Ai = A->i;
//int64_t *Bi = B->i;
//int64_t *Ap = A->p;
//int64_t *Bp = B->p;
//
//// Set clear zombie count
//C->zombie_count = 0;
//
////std::cout<<"got all matrices"<<std::endl;
//int64_t *Bucket = G.getBucket();
//int64_t *BucketStart = G.getBucketStart();
//
//int zc_valid = 0;
//
//bool result = false;
//
//for (int b =0; b < 12; ++b) {// loop on buckets
//
//    int64_t b_start = BucketStart [b] ;
//    int64_t b_end   = BucketStart [b+1] ;
//    int64_t nvecs = b_end - b_start ;
//    if (nvecs > 0) std::cout<< "bucket "<<b<<" has "<<nvecs<<" dots to do"<<std::endl;
//
//    T_C *X_valid  = (T_C*) malloc( Cnz*sizeof(T_C));
//    int64_t *i_valid = (int64_t*)malloc( Cnz *sizeof(int64_t));
//    if (b == TB) { //test cases for merge-path kernel
//       int nthrd = 32;
//       int nblck = Cnz;
//       int sz = 0;
//       std::cout<< nblck<< " blocks of "<<nthrd<<" threads, "<<b_start<<","<<b_end<<std::endl;
//
//       GpuTimer kernTimer;
//       kernTimer.Start();
//       lF.jitGridBlockLaunch( nblck, nthrd, b_start, b_end, Bucket,
//                                C, M, A, B, sz);
//
//       kernTimer.Stop();
//       std::cout<<"returned from kernel "<<kernTimer.Elapsed()<<"ms"<<std::endl;
//
//       //std::cout<<"returned from kernel"<<std::endl;
//
//       zc_valid = C->zombie_count;
//       C->zombie_count = 0;
//       for (int i =0 ; i< Cnz; ++i) {
//            //std::cout<<"Cx[i] = "<<Cx[i]<<std::endl;
//            X_valid[i] = Cx[i];
//            i_valid[i] = C->i[i];
//            // clear values for next test
//            Cx[i] = 0;
//       }
//       G.loadCj();
//
//       for (int64_t pair = b_start ; pair < b_end ; pair++) {
//
//        // get the kth entry in bucket b
//        //std::cout<< " pair ="<<pair<<std::endl;
//        int64_t pC = (Bucket == nullptr) ? pair : Bucket [pair] ;
//        int64_t i = Mi[pC] ;          // row index of C(i,j)
//
//        // get C(i,j)
//        int64_t k = (Ci [pC] >> 4) ;    // col index of C(i,j)
//        //ASSERT ((C->i [pC] & 4) == b) ;
//        int64_t j = (C->h == nullptr) ? k : C->h [k] ; // Mh has been copied into Ch
//        //std::cout<<" found dot "<<pair<<" at ("<<i<<","<<j<<")"<<std::endl;
//
//        int64_t pA_start = Ap [i] ;
//        int64_t pA_end   = Ap [i+1] ;
//
//        int64_t pB_start = Bp [j] ;
//        int64_t pB_end   = Bp [j+1] ;
//        // NOTE: this test code is NOT doing merge-path. This is just a
//        // single-threaded linear merge for correctness testing.
//        k = pA_start;
//        int64_t l = pB_start;
//        T_Z cij ;
//        bool cij_exists = false;
//        while( k < pA_end && l < pB_end) {
//           if      ( Ai[k] < Bi[l] ) k += 1;
//           else if ( Ai[k] > Bi[l] ) l += 1;
//           else {
//             if (cij_exists) {
//               //std::cout<<" A*B="<< (*MUL_ptr<T_Z>) ( (T_Z)Ax[k] , (T_Z) Bx[l]) <<std::endl ;
//               cij = (*ADD_ptr<T_Z>)( cij, (*MUL_ptr<T_Z>)( (T_Z)Ax[k] , (T_Z) Bx[l]) ) ;
//             }
//             else {
//               cij_exists = true;
//               cij = (*MUL_ptr<T_Z>)( (T_Z)Ax[k], (T_Z)Bx[l] ) ;
//             }
//
//             k++;
//             l++;
//           }
//           //std::cout<<"Ak = "<< Ax[k]<< " Bl = "<< Bx[l]<< "sum ="<<sum<<std::endl;
//        }
//        //std::cout<< " dot  = "<< sum << std::endl;
//
//        // output for this dot product is
//
//        if (cij_exists) {
//            Cx [pC] = (T_C)cij;
//            Ci [pC] = i;
//        }
//        else {
//            C->i [pC] = -1;//GB_FLIP (i)
//            C->zombie_count++;
//        }
//    }
//       T_C err = 0;
//       for (int j =0 ; j< N; ++j) {
//         for ( int l = C->p[j]; l< C->p[j+1]; ++l) {
//
//             if (Ci[l] > 0) {
//                //std::cout<<j<<","<<l <<" Cx = "<<Cx[l]<<"x_val="<<X_valid[l]<<std::endl;
//                err +=  ( X_valid[l] - Cx[l])*(X_valid[l] - Cx[l]);
//             }
//         }
//       }
//       std::cout<< " 2-norm of err ="<< err<<std::endl;
//       std::cout<< " zombie count CPU = "<<C->get_zombie_count()<<" zGPU ="<<zc_valid<<std::endl;
//
//       EXPECT_EQ(err,0);
//       EXPECT_EQ( zc_valid, C->get_zombie_count());
//
//       free(X_valid);
//       free(i_valid);
//     }
//    }
//
//G.del();
//
//return result;
//
//}
//
//template <typename T_C, typename T_M, typename T_A,typename T_B, typename T_X, typename T_Y, typename T_Z>
//bool test_AxB_dot3_warp_factory( int TB, int64_t N, int64_t Anz, int64_t Bnz, std::string& SEMI_RING) {
//// Assumes all matrices are square so far, so only N dimension given.
//// Sparsity is dense here so Anz = Bnz = N*N.
//// Generates three randomized matrices, builds buckets and calls a kernel.
//
//
//launchFactory<T_C, T_M, T_A, T_B, T_X, T_Z > lF(SEMI_RING, "warp");
//
//int testBucket = TB;
//
////unsigned seed = 13372801;
////std::mt19937 r; //random number generator Mersenne Twister
////r.seed(seed);
////int gpuID;
////cudaGetDevice( &gpuID);
//
////std::cout<< "found device "<<gpuID<<std::endl;
//
////T_Z MONOID_IDENTITY;
//if (SEMI_RING == "PLUS_TIMES") {
//   std::cout << "Plus Times (+,*) semiring"<<std::endl;
//   //MONOID_IDENTITY = 0;
//   ADD_ptr<T_Z> = myOP_plus<T_Z>;
//   MUL_ptr<T_Z> = myOP_times<T_Z>;
//
//}
//else if(SEMI_RING == "MIN_PLUS") {
//   std::cout << "Min Plus Times (min,+) semiring"<<std::endl;
//   //MONOID_IDENTITY = std::numeric_limits<T_Z>::max();
//   ADD_ptr<T_Z> = myOP_min<T_Z>;
//   MUL_ptr<T_Z> = myOP_plus<T_Z>;
//
//}
//else if(SEMI_RING == "MAX_PLUS") {
//   //MONOID_IDENTITY = std::numeric_limits<T_Z>::min();
//   std::cout << "Max Plus Times (max,+) semiring"<<std::endl;
//   ADD_ptr<T_Z> = myOP_max<T_Z>;
//   MUL_ptr<T_Z> = myOP_plus<T_Z>;
//}
//
////Generate test data and setup for using a jitify kernel with 'bucket' interface
//SpGEMM_problem_generator<T_C, T_M, T_A, T_B> G;
//int64_t Cnz = N;
//float Cnzpercent = (float) Cnz/(N*N);
//
//G.init(N, Anz, Bnz, Cnzpercent);
//
//G.fill_buckets( testBucket); // all elements go to testbucket= TB
//
//matrix<T_C>* C = G.getCptr();
//matrix<T_M>* M = G.getMptr();
//matrix<T_A>* A = G.getAptr();
//matrix<T_B>* B = G.getBptr();
//
//T_C *Cx = C->x;
//T_A *Ax = A->x;
//T_B *Bx = B->x;
//int64_t *Ci = C->i;
//int64_t *Mi = M->i;
//int64_t *Ai = A->i;
//int64_t *Bi = B->i;
//int64_t *Ap = A->p;
//int64_t *Bp = B->p;
//
//// Set clear zombie count
//C->zombie_count = 0;
//
////std::cout<<"got all matrices"<<std::endl;
//int64_t *Bucket = G.getBucket();
//int64_t *BucketStart = G.getBucketStart();
//
//int zc_valid = 0;
//
//bool result = false;
//
//for (int b =0; b < 12; ++b) {// loop on buckets
//
//    int64_t b_start = BucketStart [b] ;
//    int64_t b_end   = BucketStart [b+1] ;
//    int64_t nvecs = b_end - b_start ;
//    if (nvecs > 0) std::cout<< "bucket "<<b<<" has "<<nvecs<<" dots to do"<<std::endl;
//
//    T_C *X_valid  = (T_C*) malloc( Cnz*sizeof(T_C));
//    int64_t *i_valid = (int64_t*)malloc( Cnz *sizeof(int64_t));
//    if (b == TB) { //test cases for merge-path kernel
//       int nthrd = 32;
//       int nblck = (Cnz + nthrd -1)/nthrd ;
//       int sz = 0;
//       std::cout<< nblck<< " blocks of "<<nthrd<<" threads, "<<b_start<<","<<b_end<<std::endl;
//
//       GpuTimer kernTimer;
//       kernTimer.Start();
//       lF.jitGridBlockLaunch( nblck, nthrd, b_start, b_end, Bucket,
//                                C, M, A, B, sz);
//
//       kernTimer.Stop();
//       std::cout<<"returned from kernel "<<kernTimer.Elapsed()<<"ms"<<std::endl;
//
//       //std::cout<<"returned from kernel"<<std::endl;
//
//       zc_valid = C->zombie_count;
//       C->zombie_count = 0;
//       for (int i =0 ; i< Cnz; ++i) {
//            //std::cout<<"Cx[i] = "<<Cx[i]<<std::endl;
//            X_valid[i] = Cx[i];
//            i_valid[i] = C->i[i];
//            // clear values for next test
//            Cx[i] = 0;
//       }
//       G.loadCj();
//
//       for (int64_t pair = b_start ; pair < b_end ; pair++) {
//
//        // get the kth entry in bucket b
//        //std::cout<< " pair ="<<pair<<std::endl;
//        int64_t pC = (Bucket == nullptr) ? pair : Bucket [pair] ;
//        int64_t i = Mi[pC] ;          // row index of C(i,j)
//
//        // get C(i,j)
//        int64_t k = (Ci [pC] >> 4) ;    // col index of C(i,j)
//        //ASSERT ((C->i [pC] & 4) == b) ;
//        int64_t j = (C->h == nullptr) ? k : C->h [k] ; // Mh has been copied into Ch
//        //std::cout<<" found dot "<<pair<<" at ("<<i<<","<<j<<")"<<std::endl;
//
//        int64_t pA_start = Ap [i] ;
//        int64_t pA_end   = Ap [i+1] ;
//
//        int64_t pB_start = Bp [j] ;
//        int64_t pB_end   = Bp [j+1] ;
//        // NOTE: this test code is NOT doing merge-path. This is just a
//        // single-threaded linear merge for correctness testing.
//        k = pA_start;
//        int64_t l = pB_start;
//        T_Z cij ;
//        bool cij_exists = false;
//        while( k < pA_end && l < pB_end) {
//           if      ( Ai[k] < Bi[l] ) k += 1;
//           else if ( Ai[k] > Bi[l] ) l += 1;
//           else {
//             if (cij_exists) {
//               //std::cout<<" A*B="<< (*MUL_ptr<T_Z>) ( (T_Z)Ax[k] , (T_Z) Bx[l]) <<std::endl ;
//               cij = (*ADD_ptr<T_Z>)( cij, (*MUL_ptr<T_Z>)( (T_Z)Ax[k] , (T_Z) Bx[l]) ) ;
//             }
//             else {
//               cij_exists = true;
//               cij = (*MUL_ptr<T_Z>)( (T_Z)Ax[k], (T_Z)Bx[l] ) ;
//             }
//
//             k++;
//             l++;
//           }
//           //std::cout<<"Ak = "<< Ax[k]<< " Bl = "<< Bx[l]<< "sum ="<<sum<<std::endl;
//        }
//        //std::cout<< " dot  = "<< sum << std::endl;
//
//        // output for this dot product is
//
//        if (cij_exists) {
//            Cx [pC] = (T_C)cij;
//            Ci [pC] = i;
//        }
//        else {
//            C->i [pC] = -1;//GB_FLIP (i)
//            C->zombie_count++;
//        }
//    }
//       T_C err = 0;
//       for (int j =0 ; j< N; ++j) {
//         for ( int l = C->p[j]; l< C->p[j+1]; ++l) {
//
//             if (Ci[l] > 0) {
//                //std::cout<<j<<","<<l <<" Cx = "<<Cx[l]<<"x_val="<<X_valid[l]<<std::endl;
//                err +=  ( X_valid[l] - Cx[l])*(X_valid[l] - Cx[l]);
//             }
//         }
//       }
//       std::cout<< " 2-norm of err ="<< err<<std::endl;
//       std::cout<< " zombie count CPU = "<<C->get_zombie_count()<<" zGPU ="<<zc_valid<<std::endl;
//
//       EXPECT_EQ(err,0);
//       EXPECT_EQ( zc_valid, C->get_zombie_count());
//
//       free(X_valid);
//       free(i_valid);
//     }
//    }
//
//G.del();
//
//return result;
//
//}
//
//template <typename T>
//bool test_reducefactoryUM( unsigned int N, std::string OP) {
//
//  reduceFactory<T> rF;
//
//  int block(32);
//  int nblock= (N + 8*block -1)/(8*block);
//  int grid(nblock);
//  T* d_data;
//  T* output;
//
//  //std::cout<<" alloc'ing data and output"<<std::endl;
//  CHECK_CUDA( cudaMallocManaged((void**) &d_data, nblock*sizeof(T)) );
//  CHECK_CUDA( cudaMallocManaged((void**) &output, nblock*sizeof(T)) );
//  //std::cout<<" alloc done"<<std::endl;
//  //std::cout<<" data fill start"<<std::endl;
//
//  fillvector_linear<T> ( N, d_data);
//
//  //std::cout<<" data fill complete"<<std::endl;
//  //we will get a triangular sum = N*(N+1)/2 with this input
//  //for (unsigned int i =0; i < N; ++i) d_data[i] = i;
//
//  //std::cout<< " init data done"<<std::endl;
//  //for (unsigned int i =0; i < N; ++i) std::cout<< d_data[i] <<" ";
//
//
//  T sum;
//  std::cout << "Launching reduce"<<OP<<GET_TYPE_NAME(sum)<<" kernel..."<<std::endl;
//  rF.jitGridBlockLaunch( grid, block, d_data, output, N, OP );
//
//  for (int i =0; i< nblock; ++i) std::cout<< output[i] <<" ";
//
//  if (OP == "PLUS"){
//      sum = (T) 0;
//      myOpPTR<T> = myOP_plus<T>;
//  }
//  if (OP == "MIN") {
//      sum = (T)std::numeric_limits<T>::max();
//      myOpPTR<T> = myOP_min<T>;
//  }
//  if (OP == "MAX") {
//      sum = (T)std::numeric_limits<T>::min();
//      myOpPTR<T> = myOP_max<T>;
//  }
//
//  for (int i =0; i< nblock; ++i) sum = (*myOpPTR<T>)(sum ,output[i]);
//
//  T expect;
//  bool result = false;
//  if (OP == "PLUS") {
//     expect  = (T)(N*(N-1)/2);
//     T temp = (sum - expect) ;
//     if (temp < 0) temp = -temp ;
//     //result = (temp < (T)1) ; //adjust formula for leading 0
//     EXPECT_LE(temp, 1);
//  }
//  else if (OP == "MAX") {
//     expect = (T)(N-1);
//     //result = (sum)== (T)(N-1) ; //max is N-1
//     EXPECT_EQ( sum , (T)(N-1) );
//
//  }
//  else if (OP == "MIN") {
//     expect = (T)0;
//     //result = (sum)== (T)(0) ;   //min is 0
//     EXPECT_EQ( sum , (T)(0) );
//  }
//  else expect = (T) 0;
//  std::cout <<std::endl<<"result of test_reducefactoryUM with "<< OP<< " operation ="<< sum
//            <<" expected "<<expect << std::endl;
//
//  cudaFree(d_data);
//  cudaFree(output);
//  return result;
//}
//
//template <typename T1,typename T2,typename T3>
//bool test_dndotfactoryUM( unsigned int N, std::string SEMI_RING) {
//
//  dotFactory<T1,T2,T3> dF;
//
//  int block(512);
//  int nblock= (N + 8*block -1)/(8*block);
//  int grid(nblock);
//  T1* x;
//  T2* y;
//  T3* output;
//  CHECK_CUDA( cudaMallocManaged((void**)&x, N*sizeof(T1)) );
//  CHECK_CUDA( cudaMallocManaged((void**)&y, N*sizeof(T2)) );
//  CHECK_CUDA( cudaMallocManaged((void**)&output, nblock*sizeof(T3)) );
//
//  //we will get a triangular sum = N*(N+1)/2 with these inputs
//  fillvector_linear<T1> (N, x);
//  fillvector_constant<T2> (N, y, T2(1));
//
//  dF.jitGridBlockLaunch( grid, block, x, y, output, N, SEMI_RING );
//
//  T3 sum;
//  if (SEMI_RING == "PLUS_TIMES")
//  {
//      myOpPTR<T3> = myOP_plus<T3>;
//      sum = (T3)0;
//  }
//  if (SEMI_RING == "MIN_PLUS")
//  {
//      sum = std::numeric_limits<T3>::max();
//      myOpPTR<T3> = myOP_min<T3>;
//  }
//
//  for (int i =0; i< nblock; ++i) sum = (*myOpPTR<T3>)(sum ,output[i]);
//
//  bool result = false;
//  T3 expect;
//  if (SEMI_RING == "PLUS_TIMES") {
//     expect = (T3)(N*(N-1)/2);
//     T3 temp = (sum -expect) ;
//     if (temp < 0) temp = -temp ;
//     //result = (temp < (T3)1) ; //adjust formula for leading 0
//     EXPECT_LE( temp, (T3)1 );
//  }
//  else if (SEMI_RING == "MIN_PLUS") {
//     expect = (T3) 1;
//     //result = (sum == expect) ;   //min is 1 from the (0,1) pair
//     EXPECT_EQ( sum, expect);
//  }
//  else expect = (T3)0;
//  std::cout <<"test_dotfactoryUM with "<<SEMI_RING<<" semi-ring="<< sum
//                                       <<" expected "<<expect << std::endl;
//
//  cudaFree(x);
//  cudaFree(y);
//  cudaFree(output);
//  return result;
//}
//
//
//template <typename T1,typename T2,typename T3>
//bool test_spdotfactoryUM( unsigned int N, unsigned int xn, unsigned int yn, std::string SEMI_RING) {
//
//#define INTMIN( A, B) ( (A) < (B) ) ?  (A) : (B)
//
//  // N here is the index space that the sparse vectors are drawn from.
//  // Indices in xi and yi are in the range (0,N-1)
//  // We will generate a number of random values in this range for test data
//  std::cout<< " xn,yn= "<<xn<<','<<yn<<"min = "<< std::min( xn, yn) <<std::endl;
//  int n_threads = std::min( xn, yn) / 4;
//  std::cout<< "I think we need "<< n_threads<<" threads to do this."<<std::endl;
//  int pad_threads = 2;
//  while ( pad_threads < n_threads) {
//      pad_threads *= 2;
//  }
//  int block= 32;
//  int nblock= ( pad_threads + block -1)/(block);
//  int grid(nblock);
//  std::cout<<"N="<<N<<" xn ="<<xn<<", yn="<<yn<<" nblock="<<nblock<<" block ="<<block<<std::endl;
//  unsigned int *xi;
//  unsigned int *yi;
//  T1* x;
//  T2* y;
//  T3* output;
//  unsigned int intersection_size = 0; //will be filled in later if needed and xn != yn
//  unsigned seed = 13372801;
//  std::mt19937 r; //random number generator Mersenne Twister
//  r.seed(seed);
//  cudaMallocManaged((void**)&x, xn*sizeof(T1));
//  cudaMallocManaged((void**)&xi, xn*sizeof(int));
//  cudaMallocManaged((void**)&y, yn*sizeof(T2));
//  cudaMallocManaged((void**)&yi, yn*sizeof(int));
//  cudaMallocManaged((void**)&output, nblock*sizeof(T3));
//
//  int inv_sparsity = N/std::max(xn,yn);  //= values not taken per value occupied in index space
//  std::cout<<" Using inv_sparsity value of "<< inv_sparsity<<std::endl;
//  fillvector_constant<T1> (xn, x, T1(1));
//  fillvector_constant<T2> (yn, y, T2(1));
//
//  if( xn == yn){  // test case : all values intersect, generate 1 random number for both
//      intersection_size = xn;
//      std::cout << " all-intersect case..."<<std::endl;
//      for (unsigned int i =0; i < xn; ++i){
//          unsigned int rand_i = inv_sparsity*i+ r() %(inv_sparsity);
//          xi[i] = rand_i; //we will get a count of the intersection size
//          yi[i] = rand_i; //we will get a count of the intersection size
//      }
//      //std::sort (xi, xi + xn);
//      //std::sort (yi, yi + yn);
//  }
//  else { // generate two different sets of indices, no known intersection pattern
//      for (unsigned int i =0; i < xn; ++i){
//          unsigned int rand_i = inv_sparsity*i +r() % (inv_sparsity);
//          xi[i] = rand_i; //we will get a count of the intersection size
//      }
//      for (unsigned int i =0; i < yn; ++i){
//          unsigned int rand_i = inv_sparsity*i +r() % (inv_sparsity);
//          yi[i] = rand_i; //we will get a count of the intersection size
//      }
//      //std::sort (xi, xi + xn);
//      //std::sort (yi, yi + yn);
//      unsigned int xp =0;
//      unsigned int yp =0;
//      while (1){  //find the intersection size by merge of two sorted lists
//          if (xi[xp] < yi[yp]) xp++;
//          else if (xi[xp] > yi[yp]) yp++;
//          else {
//              intersection_size++;
//              xp++;
//              yp++;
//          }
//          if ( ( xp == xn ) || ( yp == yn) )  break;
//      }
//  }
//  if( xn < 128 ) {
//
//    std::cout<< " xi = [";
//    for (unsigned int i = 0 ; i < xn; ++i) {
//        std::cout<< xi[i] << ",";
//    }
//    std::cout<< " ]" <<std::endl;
//
//  }
//  std::cout << " Launching sparseDot CUDA kernel xn = "<<xn<<" yn="<<yn<<std::endl;
//  spdotFactory<T1,T2,T3> spdF;
//  spdF.jitGridBlockLaunch( grid, block, xn, xi, x, yn, yi, y, output, SEMI_RING );
//
//  cudaDeviceSynchronize ( ) ;
//
//  T3 sum;
//  if (SEMI_RING == "PLUS_TIMES")
//  {
//      myOpPTR<T3> = myOP_plus<T3>;
//      sum = (T3)0;
//  }
//  if (SEMI_RING == "MIN_PLUS")
//  {
//      sum = std::numeric_limits<T3>::max();
//      myOpPTR<T3> = myOP_min<T3>;
//  }
//
//  for (int i =0; i< nblock; ++i) sum = (*myOpPTR<T3>)(sum ,output[i]);
//
//  bool result = false;
//  T3 expect;
//  if (SEMI_RING == "PLUS_TIMES") {
//     T3 temp;
//     expect = intersection_size;
//     temp = (sum - expect);
//     if (temp < 0) temp = -temp ;
//     result = (temp < (T3)1) ; //adjust formula for leading 0
//  }
//  else if (SEMI_RING == "MIN_PLUS") {
//     expect = 2;
//     result = (sum== expect) ;   //min is 2 from the (1,1) pair
//  }
//  else expect = (T3) 0;
//
//  std::cout <<"test_spdotfactoryUM with "<<SEMI_RING<<" semi-ring= "
//            << sum << " expected "<<intersection_size<< std::endl;
//  cudaFree(x);
//  cudaFree(xi);
//  cudaFree(y);
//  cudaFree(yi);
//  cudaFree(output);
//  return result;
//}<|MERGE_RESOLUTION|>--- conflicted
+++ resolved
@@ -440,12 +440,8 @@
            GpuTimer kernTimer;
            kernTimer.Start();
            phase3launchFactory<T_C, T_M, T_A, T_B, T_X, T_Z > lF(mysemiringfactory, (GB_bucket_code)b);
-<<<<<<< HEAD
            lF.jitGridBlockLaunch(b_start, b_end, bucketp, Bucket, C, M, A, B);
 
-=======
-           lF.jitGridBlockLaunch(bucketp, b_start, b_end, Bucket, C_actual, M, A, B);
->>>>>>> 9e28a68b
            kernTimer.Stop();
 
            std::cout<<"returned from kernel "<<kernTimer.Elapsed()<<"ms"<<std::endl;
