//------------------------------------------------------------------------------
// GB_AxB_dot3_cuda: compute C<M> = A'*B in parallel, on the GPU(s)
//------------------------------------------------------------------------------

// SPDX-License-Identifier: Apache-2.0
// SuiteSparse:GraphBLAS, Timothy A. Davis, (c) 2017-2019, All Rights Reserved.
// http://suitesparse.com   See GraphBLAS/Doc/License.txt for license.

//------------------------------------------------------------------------------

// This function only computes C<M>=A'*B on the GPUs.  The mask must be
// present, and not complemented.  The mask is always applied.

extern "C" 
{
  #include "GB_mxm.h"
}
#include "GB_cuda.h"


#include "templates/GB_jit_AxB_dot3_phase1.cu.jit"
#include "templates/GB_jit_AxB_dot3_phase2.cu.jit"
// the 5 kernels for the 5 buckets:
#include "templates/GB_jit_AxB_dot3_phase3_dndn.cu.jit"
#include "templates/GB_jit_AxB_dot3_phase3_vsvs.cu.jit"
#include "templates/GB_jit_AxB_dot3_phase3_vssp.cu.jit"
#include "templates/GB_jit_AxB_dot3_phase3_spdn.cu.jit"
#include "templates/GB_jit_AxB_dot3_phase3_mp.cu.jit"
#include "templates/GB_jit_AxB_dot3_phase3_warpix.cu.jit"
#include "templates/reduceNonZombiesWarp.cu.jit"

#include "GB_jit_launcher.h"
#include "GB_callback.hpp"

GB_callback *SR_callback_ptr;

std::istream* callback_wrapper( std::string file_name, std::iostream& tmp){
   return SR_callback_ptr->callback( file_name, tmp);
}

const std::vector<std::string> compiler_flags{
   "-std=c++14",
   "--use_fast_math",
   "-remove-unused-globals",
   "-w",
   "-D__CUDACC_RTC__",
   "-I.",
   "-I..",
   "-I../../Include",
   "-I../../Source",
   "-I../../Source/Template",
   "-Ilocal_cub/block",
   "-Itemplates",
   "-I/usr/local/cuda/include"
};

const std::vector<std::string> header_names ={};


#define GB_FREE_WORK                                                    \
{                                                                       \
    GB_cuda_free (Nanobuckets) ;    Nanobuckets = NULL ;                    \
    GB_cuda_free (Blockbucket) ;    Blockbucket = NULL ;                    \
    GB_cuda_free (Bucket);          Bucket      = NULL;                     \
    GB_cuda_free (Bucketp);         Bucketp     = NULL;                     \
    GB_cuda_free (offset);          offset      = NULL;                     \
}

#define GB_FREE_ALL                                                     \
{                                                                       \
    GB_FREE_WORK ;                                                      \
    GrB_Matrix_free (Chandle) ;                                         \
}

GrB_Info GB_AxB_dot3_cuda           // C<M> = A'*B using dot product method
(
    GrB_Matrix *Chandle,            // output matrix
    const GrB_Matrix M,             // mask matrix
    const bool Mask_struct,         // if true, use the only structure of M
    const GrB_Matrix A,             // input matrix
    const GrB_Matrix B,             // input matrix
    const GrB_Semiring semiring,    // semiring that defines C=A*B
    const bool flipxy,              // if true, do z=fmult(b,a) vs fmult(a,b)
    GB_Context Context
)
{

    //--------------------------------------------------------------------------
    // check inputs
    //--------------------------------------------------------------------------

    GrB_Info info ;
    ASSERT (Chandle != NULL) ;
    ASSERT (*Chandle == NULL) ;

    // just in case M is jumbled and we don't handle it yet (TODO)
    GB_MATRIX_WAIT (M) ;

    ASSERT_MATRIX_OK (M, "M for dot3 cuda A'*B", GB0) ;
    ASSERT_MATRIX_OK (A, "A for dot3 cuda A'*B", GB0) ;
    ASSERT_MATRIX_OK (B, "B for dot3 cuda A'*B", GB0) ;

    ASSERT (!GB_PENDING (M)) ;
    ASSERT (!GB_JUMBLED (M)) ;
    ASSERT (!GB_ZOMBIES (M)) ;

    ASSERT (!GB_PENDING (A)) ;
    ASSERT (!GB_JUMBLED (A)) ;
    ASSERT (!GB_ZOMBIES (A)) ;

    ASSERT (!GB_PENDING (B)) ;
    ASSERT (!GB_ZOMBIES (B)) ;
    ASSERT (!GB_JUMBLED (B)) ;

    ASSERT_SEMIRING_OK (semiring, "semiring for dot3 numeric A'*B", GB0) ;

    ASSERT (A->vlen == B->vlen) ;
    GBURBLE ("(GPU dot3) ") ;
<<<<<<< HEAD
=======

    //--------------------------------------------------------------------------
    // initializations
    //--------------------------------------------------------------------------
>>>>>>> 21f979c5

    int ntasks = 0, number_of_sms = 0 ;
    int64_t *Nanobuckets = NULL, *Blockbucket = NULL ;
    int64_t *Bucket = NULL;
    int64_t *Bucketp = NULL;
    int64_t *offset = NULL;

    int device = -1;

    cudaSetDevice( 0 ) ;

    cudaGetDevice(&device);


    (*Chandle) = NULL ;

    //--------------------------------------------------------------------------
    // get M
    //--------------------------------------------------------------------------

    const int64_t *restrict Mp = M->p ;
    const int64_t *restrict Mh = M->h ;
    // const int64_t *restrict Mi = M->i ;
    // const GB_void *restrict Mx = M->x ;
    // const size_t msize = M->type->size ;
    const int64_t mvlen = M->vlen ;
    const int64_t mvdim = M->vdim ;
    const int64_t mnz = GB_NNZ (M) ;
    const int64_t mnvec = M->nvec ;
    const bool M_is_hyper = GB_IS_HYPERSPARSE( M ) ;

    const int64_t anz = GB_NNZ (A) ;
    const int64_t anvec = A->nvec ;

    const int64_t bnz = GB_NNZ (B) ;
    const int64_t bnvec = B->nvec ;

    //--------------------------------------------------------------------------
    // allocate C, the same size and # of entries as M
    //--------------------------------------------------------------------------

    // FUTURE: ctype need not be the op->ztype
    GrB_Type ctype = semiring->add->op->ztype ;
    int64_t cvlen = mvlen ;
    int64_t cvdim = mvdim ;
    int64_t cnz = mnz ;
    int64_t cnvec = mnvec ;

    // TODO tell GB_CREATE where to put the data: CPU or GPU (via
    // cudaMemAdvise), but this works as-is.
    int sparsity = (M_is_hyper) ? GxB_HYPERSPARSE : GxB_SPARSE ;
    info = GB_new_bix (Chandle, // sparse or hyper (from M), new header
        ctype, cvlen, cvdim, GB_Ap_malloc, true,
        sparsity, M->hyper_switch, cnvec,
        cnz+1,  // add one to cnz for GB_cumsum of Cwork 
        true, Context) ;

    if (info != GrB_SUCCESS)
    { 
        // out of memory
        GB_FREE_ALL ;
        return (info) ;
    }

    GrB_Matrix C = (*Chandle) ;
    //int64_t *Citemp =  C->i ;        
    //auto *Cxtemp = C->x ;        
    //cudaMalloc ((void**) &(C->i), cnz * sizeof( int64_t) ); 
    //cudaMalloc ((void**) &(C->x), cnz * C->type->size ); 
    cudaMemAdvise( C->i, cnz * sizeof ( int64_t), cudaMemAdviseSetPreferredLocation, device); 
    cudaMemAdvise( C->x, cnz * C->type->size , cudaMemAdviseSetPreferredLocation, device); 

    int64_t *restrict Cp = M->p ;
    int64_t *restrict Ch = M->h ;
    // int64_t *restrict Ci = C->i ;
    // use C->i as workspace

    //--------------------------------------------------------------------------
    // copy Mp and Mh into C
    //--------------------------------------------------------------------------

    //cudaMemcpy (Cp, Mp, (cnvec+1) * sizeof (int64_t), cudaMemcpyDefault) ;
    if (M_is_hyper)
    { 
        //cudaMemcpy (Ch, Mh, cnvec * sizeof (int64_t), cudaMemcpyDefault) ;
    }
    C->magic = GB_MAGIC ;
    C->nvec_nonempty = M->nvec_nonempty ;
    C->nvec = M->nvec ;

    GBURBLE ("(GPU C created and copied from M) ") ;
    //--------------------------------------------------------------------------
    // stringify the semiring and the mask
    //--------------------------------------------------------------------------

    char semiring_name [GB_CUDA_STRLEN+2] ;
    char semiring_code [GB_CUDA_STRLEN+2] ;
    char mask_name [GB_CUDA_STRLEN+2] ;

    GB_cuda_stringify_semiring (semiring, flipxy,
        ctype, A->type, B->type, M->type, Mask_struct,  // matrix types
        true, semiring_name, semiring_code, mask_name) ;

    GBURBLE ("(GPU stringified) ") ;
    //--------------------------------------------------------------------------
    // construct the tasks for phase1 and phase2
    //--------------------------------------------------------------------------

    // on the CPU: nthreads = GB_nthreads (cnz, chunk, nthreads_max) ;
    // on the GPU:

    // # of threads in phase1 and phase2 kernel launches must be the same
    #define chunksize 128 
    #define SYMBOLIC_PHASE_NTHREADS 32 
    #define NBUCKETS (GB_BUCKET_MERGEPATH + 1)

    number_of_sms = GB_Global_gpu_sm_get (0) ;
    // C and M have cnz entries, so create ...
    //ntasks = ( (mnvec +7)/8   + SYMBOLIC_PHASE_NTHREADS -1 )/SYMBOLIC_PHASE_NTHREADS;
    ntasks =  ( mnz +chunksize -1)/chunksize;
    // Idea is to have each task work on a continguous block of columns of C
    ntasks = GB_IMIN( ntasks,  128*number_of_sms) ;    // ntasks will be grid.x

    GBURBLE ("(GPU mnz=%ld mnvec=%ld blockDim=32, nblock= %d) ", mnz, mnvec, ntasks ) ;

    std::cout<< "ntasks, nthreads = " <<ntasks<<","<<SYMBOLIC_PHASE_NTHREADS<<std::endl; 
    //--------------------------------------------------------------------------
    // phase1 and phase2: place each C(i,j) in a bucket
    //--------------------------------------------------------------------------

    cudaMalloc ((void**) &Nanobuckets,
        NBUCKETS * SYMBOLIC_PHASE_NTHREADS * ntasks * sizeof (int64_t)) ;

    //Nanobuckets = (int64_t*)GB_cuda_malloc (
    //    NBUCKETS * SYMBOLIC_PHASE_NTHREADS * ntasks * sizeof (int64_t)) ;
    //cudaMemAdvise( Nanobuckets, NBUCKETS * SYMBOLIC_PHASE_NTHREADS * ntasks
    //                           * sizeof ( int64_t), cudaMemAdviseSetPreferredLocation, device); 
    /*
    */

    cudaMalloc ((void**) &Blockbucket,
        NBUCKETS * ntasks* sizeof (int64_t) ) ;
    //Blockbucket = (int64_t*)GB_cuda_malloc ( NBUCKETS * ntasks* sizeof (int64_t) ) ;
    //cudaMemAdvise( Blockbucket, NBUCKETS * ntasks
    //                           * sizeof ( int64_t), cudaMemAdviseSetPreferredLocation, device); 
    /*
    */

    cudaMalloc ((void**) &Bucket, cnz*sizeof(int64_t));
    //Bucket = (int64_t*)GB_cuda_malloc ( cnz*sizeof(int64_t) );
    //cudaMemAdvise( Bucket, cnz * sizeof ( int64_t), cudaMemAdviseSetPreferredLocation, device); 
    /*
    */

    //cudaMallocManaged ((void**) &Bucketp, (NBUCKETS+1)*sizeof(int64_t)) ;
    Bucketp = (int64_t*)GB_cuda_malloc( (NBUCKETS+1)*sizeof(int64_t) ) ;
    cudaMemAdvise( Bucketp, (NBUCKETS+1) * sizeof ( int64_t), cudaMemAdviseSetPreferredLocation, cudaCpuDeviceId); 
    cudaMemAdvise( Bucketp, (NBUCKETS+1) * sizeof ( int64_t), cudaMemAdviseSetAccessedBy, device); 

    //cudaMallocManaged ((void**) &offset, (NBUCKETS)*sizeof(int64_t)) ;
    offset = (int64_t*)GB_cuda_malloc( (NBUCKETS)*sizeof(int64_t) ) ;
    cudaMemAdvise( offset, NBUCKETS * sizeof ( int64_t), cudaMemAdviseSetPreferredLocation, cudaCpuDeviceId); 
    cudaMemAdvise( offset, NBUCKETS * sizeof ( int64_t), cudaMemAdviseSetAccessedBy, device); 

    memset( offset, 0, NBUCKETS * sizeof(int64_t) ); 
    
  /* 
    if (Blockbucket == NULL || Nanobuckets == NULL || Bucket == NULL || Bucketp == NULL )
    { 
        // out of memory
        GB_FREE_ALL ;
        return (GB_OUT_OF_MEMORY) ;
    }
    */
    

    //--------------------------------------------------------------------------
    // Pre-fetch arrays that will be used on the device
    //--------------------------------------------------------------------------

    
    //cudaMemPrefetchAsync( Nanobuckets, NBUCKETS * SYMBOLIC_PHASE_NTHREADS
    //                     * ntasks * sizeof (int64_t), device, NULL) ;

    //cudaMemPrefetchAsync( Blockbucket, NBUCKETS * ntasks 
    //                        * sizeof (int64_t), device, NULL) ;

    //cudaMemPrefetchAsync( Bucket, cnz * sizeof (int64_t), device, NULL) ;
    

    /*
    
    //cudaStream_t stream_data;
    //cudaStreamCreate ( &stream_data);
    */
    /* 
    cudaMemAdvise( M->p, (mnvec+1) * sizeof (int64_t), cudaMemAdviseSetPreferredLocation, device) ;
    cudaMemAdvise( M->i, mnz * sizeof ( int64_t), cudaMemAdviseSetPreferredLocation, device); 
    cudaMemAdvise( M->x, mnz * M->type->size, cudaMemAdviseSetPreferredLocation,device) ;
    
    cudaMemAdvise( M->p, (mnvec+1) * sizeof (int64_t), cudaMemAdviseSetReadMostly, device) ;
    cudaMemAdvise( M->i, mnz * sizeof (int64_t), cudaMemAdviseSetReadMostly, device) ;
    cudaMemAdvise( M->x, mnz * M->type->size, cudaMemAdviseSetReadMostly,device) ;
    */

    cudaMemPrefetchAsync( M->p, (mnvec+1) * sizeof (int64_t), device, NULL) ; //stream_data) ;
    cudaMemPrefetchAsync( M->i, mnz * sizeof (int64_t), device, NULL ) ; //stream_data) ;
    cudaMemPrefetchAsync( M->x, mnz * M->type->size, device, NULL ) ; //stream_data) ;
    /*
    cudaMemAdvise( C->p, (mnvec+1) * sizeof (int64_t), cudaMemAdviseSetReadMostly, device) ;
    cudaMemAdvise( C->i, mnz * sizeof (int64_t), cudaMemAdviseSetReadMostly, device) ;
    cudaMemAdvise( C->x, mnz * C->type->size, cudaMemAdviseSetReadMostly,device) ;
    */
    //cudaMemPrefetchAsync( C->p, (mnvec+1) * sizeof (int64_t), device, NULL) ; //stream_data) ;
    cudaMemPrefetchAsync( C->i, mnz * sizeof (int64_t), device, NULL ); //stream_data) ;
    cudaMemPrefetchAsync( C->x, mnz * C->type->size, device, NULL ); //stream_data) ;
    
    /*
    cudaMemAdvise( A->p, (anvec+1) * sizeof (int64_t), cudaMemAdviseSetReadMostly, device) ;
    cudaMemAdvise( A->i, anz * sizeof (int64_t), cudaMemAdviseSetReadMostly, device) ;
    cudaMemAdvise( A->x, anz * A->type->size, cudaMemAdviseSetReadMostly,device) ;
    */
    cudaMemPrefetchAsync( A->p, (anvec+1) * sizeof (int64_t), device, NULL); // stream_data) ;
    cudaMemPrefetchAsync( A->i, anz * sizeof (int64_t), device, NULL ) ; //stream_data) ;
    cudaMemPrefetchAsync( A->x, anz * A->type->size, device, NULL ) ; //stream_data) ;

    /*
    cudaMemAdvise( B->p, (bnvec+1) * sizeof (int64_t), cudaMemAdviseSetReadMostly, device) ;
    cudaMemAdvise( B->i, bnz * sizeof (int64_t), cudaMemAdviseSetReadMostly, device) ;
    cudaMemAdvise( B->x, bnz * B->type->size, cudaMemAdviseSetReadMostly, device) ;
    */
    cudaMemPrefetchAsync( B->p, (bnvec+1) * sizeof (int64_t), device, NULL) ; //stream_data) ;
    cudaMemPrefetchAsync( B->i, bnz * sizeof (int64_t), device, NULL ) ; //stream_data) ;
    cudaMemPrefetchAsync( B->x, bnz * B->type->size, device, NULL ) ; //stream_data) ;

    

    // The work to compute C(i,j) is held in Ci [p], if C(i,j) appears in
    // as the pth entry in C.
    GB_callback mysemiring;
    const char *header_name = (const char *)"mySemiRing.h";
    mysemiring.load_string(header_name, semiring_code ) ;
    SR_callback_ptr = &mysemiring;


    //cudaStream_t stream_AxB;
    //cudaStreamCreate ( &stream_AxB);
    //----------------------------------------------------------------------
    // phase1: assign each C(i,j) to a bucket, and count them
    //----------------------------------------------------------------------
    dim3 grid( ntasks) ; 
    dim3 p2grid( (ntasks +  SYMBOLIC_PHASE_NTHREADS -1)
                          / (SYMBOLIC_PHASE_NTHREADS) ) ; 
    dim3 block( SYMBOLIC_PHASE_NTHREADS ) ;

    std::string base_name = "GB_jit_AxB_dot3_";
    std::string Opname = "phase1_" ;
    
    jitify::experimental::KernelLauncher phase1Kernel =
    jit::launcher( base_name + Opname + mask_name,
                   templates_GB_jit_AxB_dot3_phase1_cu,
                   header_names,
                   compiler_flags,
                   callback_wrapper) //,
                   //stream_AxB)
               .set_kernel_inst("GB_AxB_cuda_dot3_phase1",
                                {M->type->name})
               .configure(grid, block); 

    //----------------------------------------------------------------------
    // phase2: cumsum across the blockbuckets, propagate to thread level
    //----------------------------------------------------------------------
    base_name = "GB_jit_AxB_dot3_";
    Opname = "phase2";
    jitify::experimental::KernelLauncher phase2Kernel =
    jit::launcher( base_name + Opname,
                   templates_GB_jit_AxB_dot3_phase2_cu,
                   header_names,
                   compiler_flags,
                   callback_wrapper) //,
                   //stream_AxB)
               .set_kernel_inst("GB_AxB_dot3_phase2",
                                {})
               .configure(p2grid, block);

    base_name = "GB_jit_AxB_dot3_";
    Opname = "phase2";
    jitify::experimental::KernelLauncher phase2endKernel =
    jit::launcher( base_name + Opname,
                   templates_GB_jit_AxB_dot3_phase2_cu,
                   header_names,
                   compiler_flags,
                   callback_wrapper) //,
                   //stream_AxB)
               .set_kernel_inst("GB_AxB_dot3_phase2end",
                                {})
               .configure(grid, block);


    phase1Kernel.launch(
                        Nanobuckets,       // array of size NBUCKETS-blockDim.x-by-gridDim.x
                        Blockbucket,       // bucket counts, of size NBUCKETS-by-gridDim.x
                                           // input/output:
                        C,                 // final output matrix
                                           // inputs, not modified:
                        M,                 // mask matrix
                        A,                 // input matrix
                        B                  // input matrix
                    );


    // cudaDeviceSynchronize();


    GBURBLE ("(GPU phase1 done) ") ;
    //for (int i = 0; i< cnz; i++){
    //  printf("C[%d] = %ld\n", i , Ci[i]);
    //}
    //----------------------------------------------------------------------
    // phase2: cumsum across the blockbuckets, propagate to thread level
    //----------------------------------------------------------------------
    int nblock = ntasks;

    phase2Kernel.launch(                    // input
                        Nanobuckets,       // array of size NBUCKETS-blockDim.x-by-gridDim.x
                        Blockbucket,       // bucket counts, of size NBUCKETS-by-gridDim.x
                                           // input/output:
                        Bucketp,           // global bucket cumsum, of size NBUCKETS+1
                        Bucket,            // global buckets, of size cnz (== mnz)
                        offset,
                        C,                 // final output matrix
                                           // inputs, not modified:
                        cnz,               // number of entries in mask and output matrix
                        nblock
                    );

    cudaDeviceSynchronize();
    //cudaMemPrefetchAsync( offset, (NBUCKETS) * sizeof (int64_t), cudaCpuDeviceId, NULL) ;

    int64_t s= 0;
    for ( int bucket = 0 ; bucket < NBUCKETS+1; ++bucket)
    {
       Bucketp[bucket] = s; 
       s+= offset[bucket];
       //printf("bucketp[%d] = %ld\n", bucket, Bucketp[bucket]);
    }

    GBURBLE ("(GPU phase2 done) ") ;

    phase2endKernel.launch(                    // input
                        Nanobuckets,       // array of size NBUCKETS-blockDim.x-by-gridDim.x
                        Blockbucket,       // bucket counts, of size NBUCKETS-by-gridDim.x
                                           // input/output:
                        Bucketp,           // global bucket cumsum, of size NBUCKETS+1
                        Bucket,            // global buckets, of size cnz (== mnz)
                        offset,
                        C,                 // final output matrix
                                           // inputs, not modified:
                        cnz                // number of entries in mask and output matrix
                    );

    cudaDeviceSynchronize();

    GBURBLE ("(GPU phase2end done) ") ;
    /* 
    for (int i = 0; i< cnz; i++){
      printf("C[%d],Bucket = %ld,%ld\n", i , Ci[i], Bucket[i]);
    }
    */
    
    //----------------------------------------------------------------------
    // phase3: do the numerical work
    //----------------------------------------------------------------------

    base_name = "GB_jit_";
    std::string kernel_name = "AxB_dot3_phase3_";
    C->nzombies = Bucketp[1];  //set pre-zombie counts

    for ( int bucket = 1 ; bucket < NBUCKETS; ++bucket)
    {
        std::string Opname = "";
        int sz = 0 ;

        const char*  jit_template;

        int64_t start = Bucketp[bucket];
        int64_t end = Bucketp[bucket+1];

        //if( (end-start>0)  && (start == Bucketp[1]) ) start = Bucketp[0]; //add in zombie slots

        int64_t Cnz = end- start;

        int gridsz, blocksz;

        //Nothing to do, next bucket
        if ( Cnz == 0 ) continue;

        GBURBLE ("\n\n(GPU phase3 bucket,bucketsize= %d,%ld) ",bucket,Cnz) ;

        switch (bucket)
        {

            //--------------------------------------------------------------
            // not a bucket ... bring out your dead:
            //--------------------------------------------------------------

            case GB_BUCKET_ZOMBIE : // C(i,j) is a zombie (not a bucket)
                break ;

            //--------------------------------------------------------------
            // CUDA kernel: dndn, handles a single bucket:
            //--------------------------------------------------------------

            // both A(:,i) and B(:,j) are dense
            case GB_BUCKET_DNDN :
                Opname = "dndn" ;
                jit_template = templates_GB_jit_AxB_dot3_phase3_dndn_cu;
                blocksz = 32;
                gridsz = ( Cnz -1 + blocksz)/blocksz;
                break ;

            //--------------------------------------------------------------
            // CUDA kernel: spdn, handles 4 buckets:
            //--------------------------------------------------------------

            // A(:,i) is dense and B(:,j) is very sparse (< 256 entries)
            case GB_BUCKET_DNVS :
            // A(:,i) is very sparse (< 256 entries) and B(:,j) is dense
            case GB_BUCKET_VSDN :
                sz = 64 ;
                Opname = "spdn" ;
                jit_template = templates_GB_jit_AxB_dot3_phase3_spdn_cu;
                blocksz = 32;
                gridsz = ( Cnz -1 + blocksz)/blocksz;
                break ;

            // A(:,i) is dense and B(:,j) is sparse (>= 256 entries)
            case GB_BUCKET_DNSP :
            // A(:,i) is sparse (>= 256 entries) and B(:,j) is dense
            case GB_BUCKET_SPDN :
                sz = 256 ;
                Opname = "spdn" ;
                jit_template = templates_GB_jit_AxB_dot3_phase3_spdn_cu;
                blocksz = 32;
                gridsz = ( Cnz -1 + blocksz)/blocksz;
                break ;

            //--------------------------------------------------------------
            // CUDA kernel: vssp, handles 1 bucket, uses binary search:
            //--------------------------------------------------------------

            // A(:,i) is very sparse compared to B(:,j), or visa versa
            case GB_BUCKET_VSSP :
                Opname = "vssp" ;
                jit_template = templates_GB_jit_AxB_dot3_phase3_vssp_cu;
                blocksz = 32;
                gridsz = ( Cnz -1 + blocksz)/blocksz;
                break ;

            //--------------------------------------------------------------
            // CUDA kernel: vsvs, handles 4 buckets:
            //--------------------------------------------------------------

            // let len = nnz (A (:,i) + nnz (B (:,j)), then:
            
            case GB_BUCKET_VSVS_256 : sz += 256-64 ;
            case GB_BUCKET_VSVS_64 :  sz += 64-16  ;
            case GB_BUCKET_VSVS_16 :  sz += 16-4   ;
            case GB_BUCKET_VSVS_4 :   sz += 4      ;
                Opname = "vsvs" ;
                jit_template = templates_GB_jit_AxB_dot3_phase3_vsvs_cu;
                blocksz = 1024;
                gridsz = GB_IMIN( 1024*number_of_sms, ( Cnz  + blocksz -1 )/blocksz);
                gridsz =  ( Cnz  + blocksz -1 )/blocksz;
                /*
                Opname = "warpix" ;
                jit_template = templates_GB_jit_AxB_dot3_phase3_warpix_cu;
                blocksz = 32;
                gridsz =  GB_IMIN( (mnvec+15)/16, 256*number_of_sms);
                */
                break ;
            
            //--------------------------------------------------------------
            // CUDA kernel: mp, use the merge-path method:
            //--------------------------------------------------------------

            case GB_BUCKET_MERGEPATH :
                Opname = "mp" ;
                jit_template = templates_GB_jit_AxB_dot3_phase3_mp_cu;
                blocksz = 32;
                gridsz = ( Cnz -1 + blocksz)/blocksz;
                break ;

            case GB_BUCKET_WARP_IX :   sz = 32      ;
                Opname = "warpix" ;
                jit_template = templates_GB_jit_AxB_dot3_phase3_warpix_cu;
                blocksz = 32;
                gridsz =  GB_IMIN( (mnvec+15)/16, 256*number_of_sms);
                break ;

            default:
                break ;
        }

        dim3 grid(gridsz);
        dim3 block(blocksz);

        std::cout<< "Kernel name =" <<Opname<<std::endl; 
        GBURBLE ("(GPU phase3 launch st,end=%ld,%ld nblocks,blocksize= %d,%d )\n",start,end,gridsz,blocksz) ;
        jit::launcher( base_name + kernel_name + Opname + "_" + semiring_name,
                       jit_template,
                       header_names,
                       compiler_flags,
                       callback_wrapper)
                   .set_kernel_inst(kernel_name + Opname,
                                    { ctype->name,
                                      A->type->name,
                                      B->type->name,
                                      semiring->multiply->xtype->name,
                                      semiring->multiply->ytype->name,
                                      semiring->multiply->ztype->name  })
                   .configure(grid, block) //if commented, use implicit 1D configure in launch
                   .launch(
                            start,   // input/output:
                            end, // global bucket cumsum, of size NBUCKETS+1
                            Bucket,            // global buckets, of size cnz (== mnz)
                            C,                 // final output matrix
                                               // inputs, not modified:
                            M,                 // Mi used for column index
                            A,                 // A matrix
                            B,                 // B matrix
                            sz                 // only used for sparse-sparse cases

                        );

        cudaDeviceSynchronize();
    }
    GBURBLE ("(GPU phase3 done) ") ;
    
    std::string reduce_kernel_name = "reduceNonZombiesWarp";
    const char*  jit_template;
    #define red_blocksz 1024
    jit_template = templates_reduceNonZombiesWarp_cu;
    int num_reduce_blocks = GB_IMIN( 32*number_of_sms, (cnz + red_blocksz -1)/ red_blocksz  ) ;
    dim3 red_grid( num_reduce_blocks ) ; 
    dim3 red_block( red_blocksz ) ;

    int32_t *block_sum;
    //cudaMallocManaged ((void**) &block_sum, (num_reduce_blocks)*sizeof(int32_t)) ;
    block_sum = (int32_t*)GB_cuda_malloc( (num_reduce_blocks)*sizeof(int32_t)) ;

    GBURBLE ("(GPU reduce launch nblocks,blocksize= %d,%d )\n", num_reduce_blocks, red_blocksz) ;
    jit::launcher( reduce_kernel_name + "_" + semiring_name,
                   jit_template,
                   header_names,
                   compiler_flags,
                   callback_wrapper)
                   .set_kernel_inst( reduce_kernel_name , { ctype->name })
                   .configure(red_grid, red_block) //if commented, use implicit 1D configure in launch
                   .launch(
                            C->i,   // index vector, only sum up values >= 0
                            C->x,   // input pointer to vector to reduce, with zombies
                            block_sum,             // Block sums on return 
                            (unsigned int)cnz      // length of vector to reduce to scalar

                        );

    cudaDeviceSynchronize();

    int32_t num_triangles = 0;
    for (int i = 0; i< num_reduce_blocks; i++){
       //printf("block%d num_triangles = %d\n", i, block_sum[i] );
       num_triangles += block_sum[i] ;
    }
    printf("num_triangles = %d\n",  num_triangles );

    GB_cuda_free( block_sum ); 
    //cudaMemPrefetchAsync( C->p, (mnvec+1) * sizeof (int64_t), cudaCpuDeviceId, NULL) ; //stream_data ) ;
    //cudaMemPrefetchAsync( C->i, cnz * sizeof (int64_t), cudaCpuDeviceId, NULL ) ; //stream_data ) ;
    //cudaMemPrefetchAsync( C->x, cnz * sizeof (int32_t), cudaCpuDeviceId, NULL ) ; //stream_data ) ;
    /*
    cudaMemcpy( Citemp, C->i, cnz * sizeof( int64_t), cudaMemcpyDefault );    
    cudaMemcpy( Cxtemp, C->x, cnz * C->type->size, cudaMemcpyDefault );    
    GB_cuda_free( C->i);
    GB_cuda_free( C->x);
    C->i = Citemp;
    C->x = Cxtemp;
    */

    cudaDeviceSynchronize();

    return GrB_SUCCESS; 
}
<|MERGE_RESOLUTION|>--- conflicted
+++ resolved
@@ -116,13 +116,10 @@
 
     ASSERT (A->vlen == B->vlen) ;
     GBURBLE ("(GPU dot3) ") ;
-<<<<<<< HEAD
-=======
 
     //--------------------------------------------------------------------------
     // initializations
     //--------------------------------------------------------------------------
->>>>>>> 21f979c5
 
     int ntasks = 0, number_of_sms = 0 ;
     int64_t *Nanobuckets = NULL, *Blockbucket = NULL ;
