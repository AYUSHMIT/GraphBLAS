// SPDX-License-Identifier: Apache-2.0
/*
 * Copyright (c) 2017-2019, NVIDIA CORPORATION. All rights reserved.
 *
 * Redistribution and use in source and binary forms, with or without
 * modification, are permitted provided that the following conditions
 * are met:
 * * Redistributions of source code must retain the above copyright
 *   notice, this list of conditions and the following disclaimer.
 * * Redistributions in binary form must reproduce the above copyright
 *   notice, this list of conditions and the following disclaimer in the
 *   documentation and/or other materials provided with the distribution.
 * * Neither the name of NVIDIA CORPORATION nor the names of its
 *   contributors may be used to endorse or promote products derived
 *   from this software without specific prior written permission.
 *
 * THIS SOFTWARE IS PROVIDED BY THE COPYRIGHT HOLDERS ``AS IS'' AND ANY
 * EXPRESS OR IMPLIED WARRANTIES, INCLUDING, BUT NOT LIMITED TO, THE
 * IMPLIED WARRANTIES OF MERCHANTABILITY AND FITNESS FOR A PARTICULAR
 * PURPOSE ARE DISCLAIMED.  IN NO EVENT SHALL THE COPYRIGHT OWNER OR
 * CONTRIBUTORS BE LIABLE FOR ANY DIRECT, INDIRECT, INCIDENTAL, SPECIAL,
 * EXEMPLARY, OR CONSEQUENTIAL DAMAGES (INCLUDING, BUT NOT LIMITED TO,
 * PROCUREMENT OF SUBSTITUTE GOODS OR SERVICES; LOSS OF USE, DATA, OR
 * PROFITS; OR BUSINESS INTERRUPTION) HOWEVER CAUSED AND ON ANY THEORY
 * OF LIABILITY, WHETHER IN CONTRACT, STRICT LIABILITY, OR TORT
 * (INCLUDING NEGLIGENCE OR OTHERWISE) ARISING IN ANY WAY OUT OF THE USE
 * OF THIS SOFTWARE, EVEN IF ADVISED OF THE POSSIBILITY OF SUCH DAMAGE.
 */

#ifndef GB_MXM_DOT3_JITFACTORY_H
#define GB_MXM_DOT3_JITFACTORY_H

#pragma once

/**
 * This file is responsible for picking all the parameters and what kernel variaiton we will use for a given instance
 * - data types
 * - semiring types
 * - binary ops
 * - monoids
 *
 * Kernel factory says "Here's the actual instance I want you to build with the given parameters"
 */


//AxB_dot3_phase1 kernel launchers
template<int threads_per_block, int chunk_size> class phase1launchFactory ;
template<int threads_per_block, int chunk_size> class dense_phase1launchFactory ;

//AxB_dot3_phase3 kernel launchers
//------------------------------------------------------------------------------
// dot3: dense_phase1launchFactory 
//------------------------------------------------------------------------------

// Handles full/bitmap cases, which means we don't need buckets and zombies.
// This is a much simpler kernel as a result, it only does the i,j lookup 
// and stores the values in Mi and Ci. 


template<int threads_per_block=32, int chunk_size = 128>
class dense_phase1launchFactory 
{
  std::string kernel_name = "GB_jit_AxB_dot3_dense_phase1";

  GB_cuda_mxm_factory &mxm_factory_;

public:

  int get_number_of_blocks(GrB_Matrix M) {
      int number_of_sms = GB_Global_gpu_sm_get (0);
      int nblks = ( GB_nnz (M) + chunk_size - 1)/chunk_size;
      return GB_IMIN( nblks,  chunk_size * number_of_sms);
  }

  int get_threads_per_block() {
      return threads_per_block;
  }

  // This assumes the needed state on the GB_cuda_mxm_factory
  // has already been populated
  dense_phase1launchFactory(GB_cuda_mxm_factory &mxm_factory): mxm_factory_(mxm_factory){}

  bool jitGridBlockLaunch( GrB_Matrix C, GrB_Matrix M, GrB_Matrix A, GrB_Matrix B, cudaStream_t stream = 0) {

    // Idea is to have each task work on a continguous block of columns of C
    // Note: for small tests, mnz is small so ntasks is be governed by
    // chunksize, not chunk_size*number_of_sms.  For large problems in
    // production, chunksize is less important since ntasks will likely be
    // bounded by chunk_size*number_of_sms (say 128*80 = 10,240 on a V100, for
    // the default chunk_size of 128).

    // Defining dummy instance only so we can introspect type
//    // (1) create the mxm code and name

//    // (2) ensure the jitifier has "GB_mxm_[mymxm.sr_code].h"
    jit::GBJitCache filecache = jit::GBJitCache::Instance() ;
    filecache.getFile (mxm_factory_) ;

    uint64_t sr_code = mxm_factory_.sr_code  ;
    int mask_ecode = GB_RSHIFT (sr_code, 20, 4) ;
    bool mask_no_type = (mask_ecode < 4) ;
    auto sr_code_str = std::to_string(sr_code) ;
    std::vector<std::string> template_types = {
        (mask_no_type) ? "bool" : M->type->name, sr_code_str };

    std::stringstream string_to_be_jitted ;

    string_to_be_jitted << kernel_name << std::endl <<
//  R"(#include "GB_cuda_kernel.h")" << std::endl <<
    R"(#undef  GxB_STATIC_INLINE_VOID)" << std::endl <<
    R"(#define GxB_STATIC_INLINE_VOID static __device__ __inline__ void)" << std::endl <<
    R"(#include <stdint.h>)" << std::endl <<
    R"(#include ")" << jit::get_user_home_cache_dir() << "/" << mxm_factory_.filename << R"(")" << std::endl <<
    R"(#include "templates/)" << kernel_name << R"(.cuh")" << std::endl;

    // FIXME
//  std::cout << "=========== RAW JIT INPUT:\n" ;
//  std::cout << string_to_be_jitted.str() ;

    bool result = false;

    dim3 grid(get_number_of_blocks(M));
    dim3 block(get_threads_per_block());

    jit::launcher( kernel_name + "_" + sr_code_str + ".jtfy",
                   string_to_be_jitted.str(),
                   header_names,
                   compiler_flags,
                   file_callback /* FIXME: make NULL */)
                 .set_kernel_inst(  kernel_name, template_types)
                 .configure(grid, block, SMEM, stream)
                 .launch( C, M);

      result = true;

      return result;
     }
};

//------------------------------------------------------------------------------
// dot3: phase1launchFactory 
//------------------------------------------------------------------------------

// FIXME: We probably want to remove this type template altogether and provide
// a macro/function that can convert from a GrB_Type instance to the name of a
// type that the jitifier will accept.

template<int threads_per_block=32, int chunk_size = 128>
class phase1launchFactory 
{
  std::string kernel_name = "GB_jit_AxB_dot3_phase1";

  GB_cuda_mxm_factory &mxm_factory_;

public:

  int get_number_of_blocks(GrB_Matrix M) {
      int number_of_sms = GB_Global_gpu_sm_get (0);
      int nblks = ( GB_nnz (M) + chunk_size - 1)/chunk_size;
      return GB_IMIN( nblks,  chunk_size * number_of_sms);
  }

  int get_threads_per_block() {
      return threads_per_block;
  }

  // This assumes the needed state on the GB_cuda_mxm_factory
  // has already been populated
  phase1launchFactory(GB_cuda_mxm_factory &mxm_factory): mxm_factory_(mxm_factory){}

  bool jitGridBlockLaunch(int64_t *nanobuckets, int64_t *blockBucket,
                          GrB_Matrix C, GrB_Matrix M, GrB_Matrix A, GrB_Matrix B, cudaStream_t stream = 0) {

    // Idea is to have each task work on a continguous block of columns of C
    // Note: for small tests, mnz is small so ntasks is be governed by
    // chunksize, not chunk_size*number_of_sms.  For large problems in
    // production, chunksize is less important since ntasks will likely be
    // bounded by chunk_size*number_of_sms (say 128*80 = 10,240 on a V100, for
    // the default chunk_size of 128).

    // Defining dummy instance only so we can introspect type
//    // (1) create the mxm code and name

//    // (2) ensure the jitifier has "GB_mxm_[mymxm.sr_code].h"
    jit::GBJitCache filecache = jit::GBJitCache::Instance() ;
    filecache.getFile (mxm_factory_) ;

    uint64_t sr_code = mxm_factory_.sr_code ;
    int mask_ecode = GB_RSHIFT (sr_code, 20, 4) ;
    bool mask_no_type = (mask_ecode < 4) ;
    auto sr_code_str = std::to_string(sr_code) ;
    std::vector<std::string> template_types = {
        (mask_no_type) ? "bool" : M->type->name, sr_code_str };

    std::stringstream string_to_be_jitted ;
    string_to_be_jitted << kernel_name << std::endl <<
//  R"(#include "GB_cuda_kernel.h")" << std::endl <<
    R"(#undef  GxB_STATIC_INLINE_VOID)" << std::endl <<
    R"(#define GxB_STATIC_INLINE_VOID static __device__ __inline__ void)" << std::endl <<
    R"(#include <stdint.h>)" << std::endl <<
    R"(#include ")" << jit::get_user_home_cache_dir() << "/" << mxm_factory_.filename << R"(")" << std::endl <<
    R"(#include "templates/)" << kernel_name << R"(.cuh")" << std::endl;

<<<<<<< HEAD
    // FIXME
//  std::cout << "=========== RAW JIT INPUT(2):\n" ;
//  std::cout << string_to_be_jitted.str() ;
=======
      // FIXME
    std::cout << "=========== RAW JIT INPUT(2):\n" ;
    std::cout << string_to_be_jitted.str() ;
>>>>>>> cf679abf

    bool result = false;

    dim3 grid(get_number_of_blocks(M));
    dim3 block(get_threads_per_block());

    jit::launcher( kernel_name + "_" + sr_code_str + ".jtfy",
                   string_to_be_jitted.str(),
                   header_names,
                   compiler_flags,
                   file_callback)
                 .set_kernel_inst(  kernel_name, template_types)
                 .configure(grid, block, SMEM, stream)
                 .launch( nanobuckets, blockBucket, C, M, A, B);

      result = true;

      return result;
     }
};

//------------------------------------------------------------------------------
// dot3: phase2launchFactory
//------------------------------------------------------------------------------

template<int threads_per_block = 32, int chunk_size = 128>
class phase2launchFactory
{

  std::string base_name = "GB_jit";
  std::string kernel_name = "AxB_phase2";

public:

  int get_threads_per_block() {
        return threads_per_block;
  }

  int get_number_of_blocks(GrB_Matrix M) {
    const int64_t mnz = GB_nnz (M) ;
    int ntasks = ( mnz +chunk_size -1)/chunk_size;
    // Idea is to have each task work on a continguous block of columns of C
    ntasks = GB_IMIN( ntasks,  chunk_size*GB_Global_gpu_sm_get (0)) ;    // ntasks will be grid.x
    return (ntasks + threads_per_block - 1) / threads_per_block ;
  }

  int get_number_of_phase1_blocks( GrB_Matrix M){
    const int64_t mnz = GB_nnz (M) ;
    int number_of_sms = GB_Global_gpu_sm_get (0);
    int nblks = ( GB_nnz (M) + chunk_size - 1)/chunk_size;
    return GB_IMIN( nblks,  chunk_size * number_of_sms);
  }

  bool jitGridBlockLaunch(// parameters to AxB_phase2:
                          int64_t *blockBucket, int64_t *offset, GrB_Matrix M, cudaStream_t stream = 0) {

    bool result = false;

      dim3 grid(get_number_of_blocks(M));
      dim3 block(get_threads_per_block());

      std::string hashable_name = base_name + "_" + kernel_name;
      std::stringstream string_to_be_jitted ;
      string_to_be_jitted <<
      hashable_name << std::endl << R"(#include ")" << hashable_name << R"(.cuh")" << std::endl;

      const int64_t mnz = GB_nnz (M) ;
      jit::launcher( hashable_name,
                     string_to_be_jitted.str(),
                     header_names,
                     compiler_flags,
                     file_callback)
                   .set_kernel_inst( kernel_name, {})
                   .configure(grid, block, SMEM, stream)
                   // parameters to AxB_phase2:
                   .launch( blockBucket, offset, get_number_of_phase1_blocks(M));

      result= true;

      return result;
     }

};

//------------------------------------------------------------------------------
// dot3: phase2endlaunchFactory
//------------------------------------------------------------------------------

template< int threads_per_block = 32, int chunk_size = 128>
class phase2endlaunchFactory
{

  std::string base_name = "GB_jit";
  std::string kernel_name = "AxB_phase2end";

public:

  int get_threads_per_block() {
        return threads_per_block;
  }

  int get_number_of_blocks(GrB_Matrix M) {
    const int64_t mnz = GB_nnz (M) ;
    int ntasks = ( mnz +chunk_size -1)/chunk_size;
    int number_of_sms = GB_Global_gpu_sm_get (0);

    // Idea is to have each task work on a continguous block of columns of C
    return GB_IMIN( ntasks,  chunk_size*number_of_sms) ;    // ntasks will be grid.x
  }

  bool jitGridBlockLaunch(int64_t *nanobuckets, int64_t *blockBucket,
                          int64_t *bucketp, int64_t *bucket, int64_t *offset,
                          GrB_Matrix C, GrB_Matrix M, cudaStream_t stream = 0)
     {

      bool result = false;

      dim3 grid(get_number_of_blocks(M));
      dim3 block(get_threads_per_block());

      std::string hashable_name = base_name + "_" + kernel_name;
      std::stringstream string_to_be_jitted ;
      string_to_be_jitted <<
      hashable_name << std::endl << R"(#include ")" << hashable_name << R"(.cuh")" << std::endl;

      jit::launcher( hashable_name,
                     string_to_be_jitted.str(),
                     header_names,
                     compiler_flags,
                     file_callback)
                   .set_kernel_inst(  kernel_name , {})
                   .configure(grid, block, SMEM, stream)
                   .launch( nanobuckets, blockBucket, bucketp, bucket, offset, C, GB_nnz (M));

      result= true;

      return result;
     }

};


//------------------------------------------------------------------------------
// dot3: mxm_dense_launchFactory
//------------------------------------------------------------------------------

class mxm_dense_launchFactory
{
  std::string base_name = "GB_jit";
  std::string kernel_name = "AxB_dot3_phase3_dndn";

  GB_cuda_mxm_factory &mxm_factory_;

public:

  /**
   * This assumes the needed state on the GB_cuda_mxm_factory has already been populated.
   * The `bucket_code` determines which kernel is launched
   */
  mxm_dense_launchFactory(GB_cuda_mxm_factory &mymxmfactory):
      mxm_factory_(mymxmfactory) {}

  bool jitGridBlockLaunch( GrB_Matrix C,  GrB_Matrix M, GrB_Matrix A, GrB_Matrix B,
                          cudaStream_t stream = 0) {

      bool result = false;

    //----------------------------------------------------------------------
    // do the numerical work
    //----------------------------------------------------------------------

    const int64_t nz = GB_nnz(M); // number of dots in the mask
    const int64_t mnvec = M->nvec ;

    int gridsz, blocksz;

    std::stringstream final_kernel_name_ss;
    final_kernel_name_ss << kernel_name;

    /**
     * Configure geometry and kernel function name based on sparsity of C and number of vectors in M
     */
    configure( nz, mnvec, final_kernel_name_ss, blocksz, gridsz);

    auto sr_code = std::to_string(mxm_factory_.sr_code);    // FIXME: make hexadecimal

    GrB_BinaryOp mult = mxm_factory_.semiring->multiply ;

    std::string hashable_name = base_name + "_" + final_kernel_name_ss.str();
    std::stringstream string_to_be_jitted ;
    std::vector<std::string> template_types =
    {
        C->type->name, A->type->name, B->type->name,
        mult->ztype->name, mult->xtype->name, mult->ytype->name,
        sr_code
    };

    jit::GBJitCache filecache = jit::GBJitCache::Instance() ;
    filecache.getFile (mxm_factory_) ;

    string_to_be_jitted << hashable_name << std::endl <<
//  R"(#include "GB_cuda_kernel.h")" << std::endl <<
    R"(#undef  GxB_STATIC_INLINE_VOID)" << std::endl <<
    R"(#define GxB_STATIC_INLINE_VOID static __device__ __inline__ void)" << std::endl <<
    R"(#include ")" << jit::get_user_home_cache_dir() << "/" << mxm_factory_.filename << R"(")" << std::endl <<
    R"(#include ")" << hashable_name << R"(.cuh")" << std::endl;

    // FIXME
//  std::cout << "=========== RAW JIT INPUT(3):\n" ;
//  std::cout << string_to_be_jitted.str() ;

    dim3 grid(gridsz);
    dim3 block(blocksz);

    GBURBLE ("(GPU dot3 mxm dense launch nblocks,blocksize= %d,%d )\n", gridsz,blocksz) ;
    jit::launcher( hashable_name + "_" + sr_code,
                   string_to_be_jitted.str(),
                   header_names,
                   compiler_flags,
                   file_callback)
               .set_kernel_inst(final_kernel_name_ss.str(), template_types )
                               // { C->type->name,
                               //   A->type->name,
                               //   B->type->name })
               .configure(grid, block, SMEM, stream) //if commented, use implicit 1D configure in launch
               .launch(
                        C,                 // final output matrix
                                           // inputs, not modified:
                        M,                 // Mi used for column index
                        A,                 // A matrix
                        B                  // B matrix
                    );

    result= true;

    return result;
  }

private:
    void configure(std::int64_t Cnz, std::int64_t mnvec, std::stringstream &opname,
                   int &blocksz, int &gridsz) {
    int number_of_sms = GB_Global_gpu_sm_get (0) ;

    int work_per_thread;

     blocksz = 64;
     work_per_thread = 8;
     
     if( Cnz > 1024){
       blocksz = 512;
       work_per_thread = 64;
     }

     // gridsz = ceiling (Cnz / work_per_thread*blocksz)
     gridsz = GB_ICEIL (Cnz, work_per_thread*blocksz) ;

  }
};

//------------------------------------------------------------------------------
// FIXME: rename GB_cuda_mxm_dot3_jitFactory_sparse_dense_launchFactory
//------------------------------------------------------------------------------

class mxm_sparse_dense_launchFactory
{
  std::string base_name = "GB_jit";
  std::string kernel_name = "AxB_dot3";

  GB_cuda_mxm_factory &mxm_factory_;

public:

  /**
   * This assumes the needed state on the GB_cuda_mxm_factory has already been populated.
   * The `bucket_code` determines which kernel is launched
   */
  mxm_sparse_dense_launchFactory(GB_cuda_mxm_factory &mymxmfactory):
      mxm_factory_(mymxmfactory) {}

  bool jitGridBlockLaunch( GrB_Matrix C,  GrB_Matrix M, GrB_Matrix A, GrB_Matrix B,
                          cudaStream_t stream = 0) {

      bool result = false;

    //----------------------------------------------------------------------
    // do the numerical work
    //----------------------------------------------------------------------

    const int64_t nz = GB_nnz(M); // number of dots in the mask
    const int64_t mnvec = M->nvec ;

    int gridsz, blocksz;

    std::stringstream final_kernel_name_ss;
    final_kernel_name_ss << kernel_name;

    /**
     * Configure geometry and kernel function name based on sparsity of C and number of vectors in M
     */
    configure( nz, mnvec, final_kernel_name_ss, blocksz, gridsz);

    auto sr_code = std::to_string(mxm_factory_.sr_code);

    GrB_BinaryOp mult = mxm_factory_.semiring->multiply ;

    std::string hashable_name = base_name + "_" + final_kernel_name_ss.str();
    std::stringstream string_to_be_jitted ;
    std::vector<std::string> template_types =
    {
        C->type->name, A->type->name, B->type->name,
        mult->ztype->name, mult->xtype->name, mult->ytype->name,
        sr_code
    };

    jit::GBJitCache filecache = jit::GBJitCache::Instance() ;
    filecache.getFile (mxm_factory_) ;

    string_to_be_jitted << hashable_name << std::endl <<
//  R"(#include "GB_cuda_kernel.h")" << std::endl <<
    R"(#undef  GxB_STATIC_INLINE_VOID)" << std::endl <<
    R"(#define GxB_STATIC_INLINE_VOID static __device__ __inline__ void)" << std::endl <<
    R"(#include <stdint.h>)" << std::endl <<
    R"(#include ")" << jit::get_user_home_cache_dir() << "/" << mxm_factory_.filename << R"(")" << std::endl <<
    R"(#include ")" << hashable_name << R"(.cuh")" << std::endl;

    // FIXME
//  std::cout << "=========== RAW JIT INPUT(4):\n" ;
//  std::cout << string_to_be_jitted.str() ;

    dim3 grid(gridsz);
    dim3 block(blocksz);

    GBURBLE ("(GPU dot3 mxm sparse_dense launch nblocks,blocksize= %d,%d )\n", gridsz,blocksz) ;
    jit::launcher( hashable_name + "_" + sr_code,
                   string_to_be_jitted.str(),
                   header_names,
                   compiler_flags,
                   file_callback)
               .set_kernel_inst(final_kernel_name_ss.str(), template_types )
                               // { C->type->name,
                               //   A->type->name,
                               //   B->type->name })
               .configure(grid, block, SMEM, stream) //if commented, use implicit 1D configure in launch
               .launch(
                        C,                 // final output matrix
                                           // inputs, not modified:
                        M,                 // Mi used for column index
                        A,                 // A matrix
                        B                  // B matrix
                    );

    result= true;

    return result;
  }

private:
    void configure(std::int64_t Cnz, std::int64_t mnvec, std::stringstream &opname,
                   int &blocksz, int &gridsz) {
    int number_of_sms = GB_Global_gpu_sm_get (0) ;

    int work_per_thread;

     blocksz = 64;
     work_per_thread = 8;
     
     if( Cnz > 1024){
       blocksz = 512;
       work_per_thread = 64;
     }

     // gridsz = ceiling (Cnz / work_per_thread*blocksz)
     gridsz = GB_ICEIL (Cnz, work_per_thread*blocksz) ;

  }
};

//------------------------------------------------------------------------------
// dot3: phase3launchFactory
//------------------------------------------------------------------------------

class phase3launchFactory
{
  std::string base_name = "GB_jit";
  std::string kernel_name = "AxB_dot3";

  GB_cuda_mxm_factory &mxm_factory_;

  GB_bucket_code bucket_code_;

public:

   std::string Opname;

  /**
   * This assumes the needed state on the GB_cuda_mxm_factory has already been populated.
   * The `bucket_code` determines which kernel is launched
   */
  phase3launchFactory(GB_cuda_mxm_factory &mymxmfactory, GB_bucket_code bucket_code):
      mxm_factory_(mymxmfactory), bucket_code_(bucket_code) {}

  bool jitGridBlockLaunch(int64_t start, int64_t end, int64_t *bucketp, int64_t *bucket,
                          GrB_Matrix C,  GrB_Matrix M, GrB_Matrix A, GrB_Matrix B,
                          cudaStream_t stream = 0) {

      bool result = false;

    //----------------------------------------------------------------------
    // phase3: do the numerical work
    //----------------------------------------------------------------------

    const int64_t nz = end - start; // number of dots in this bucket  
    const int64_t mnvec = M->nvec ;

    int gridsz, blocksz, sz = 4;

    std::stringstream final_kernel_name_ss;
    final_kernel_name_ss << kernel_name << "_";

    /**
     * Configure geometry and kernel function name based on sparsity of C and number of vectors in M
     */
    auto sr_code = std::to_string(mxm_factory_.sr_code);

    configure2( nz, mnvec, final_kernel_name_ss, blocksz, gridsz, sz, mxm_factory_.sr_code);


    GrB_BinaryOp mult = mxm_factory_.semiring->multiply ;

    std::string hashable_name = base_name + "_" + final_kernel_name_ss.str();
    std::stringstream string_to_be_jitted ;
    std::vector<std::string> template_types =
    {
        C->type->name, A->type->name, B->type->name,
        mult->ztype->name, mult->xtype->name, mult->ytype->name,
        sr_code
    };

    jit::GBJitCache filecache = jit::GBJitCache::Instance() ;
    filecache.getFile (mxm_factory_) ;

    string_to_be_jitted << hashable_name << std::endl <<
//  R"(#include "GB_cuda_kernel.h")" << std::endl <<
    R"(#undef  GxB_STATIC_INLINE_VOID)" << std::endl <<
    R"(#define GxB_STATIC_INLINE_VOID static __device__ __inline__ void)" << std::endl <<
    R"(#include <stdint.h>)" << std::endl <<
    R"(#include ")" << jit::get_user_home_cache_dir() << "/" << mxm_factory_.filename << R"(")" << std::endl <<
    R"(#include ")" << hashable_name << R"(.cuh")" << std::endl;

    // FIXME
//  std::cout << "=========== RAW JIT INPUT(5):\n" ;
//  std::cout << string_to_be_jitted.str() ;

    dim3 grid(gridsz);
    dim3 block(blocksz);

    GBURBLE ("(GPU phase3 launch %s st,end=%ld,%ld nblocks,blocksize= %d,%d )\n", this->Opname.c_str(),
              start,end,gridsz,blocksz) ;
    jit::launcher( hashable_name + "_" + sr_code,
                   string_to_be_jitted.str(),
                   header_names,
                   compiler_flags,
                   file_callback)
               .set_kernel_inst(final_kernel_name_ss.str(), template_types )
                               // { C->type->name,
                               //   A->type->name,
                               //   B->type->name })
               .configure(grid, block, SMEM, stream) //if commented, use implicit 1D configure in launch
               .launch(
                        start,             // input/output:
                        end,               // global bucket cumsum, of size NBUCKETS+1
                        bucket,            // global buckets, of size cnz (== mnz)
                        C,                 // final output matrix
                                           // inputs, not modified:
                        M,                 // Mi used for column index
                        A,                 // A matrix
                        B,                 // B matrix
                        sz                 // only used for sparse-sparse cases
                    );

    result= true;

    return result;
  }

private:
    void configure2(std::int64_t Cnz, std::int64_t mnvec, std::stringstream &opname,
                   int &blocksz, int &gridsz, int &sz, uint64_t sr_code) {
    int number_of_sms = GB_Global_gpu_sm_get (0) ;

    int work_per_thread;

    // 0:hyper, 1:sparse, 2:bitmap, 3:full
    int asparsity   = GB_RSHIFT (sr_code,  2, 2) ;
    int bsparsity   = GB_RSHIFT (sr_code,  0, 2) ;

    if (asparsity <= 1 && bsparsity <= 1)
    {
        // both A and B are sparse/hyper
        switch (bucket_code_)
        {

            //--------------------------------------------------------------
            // not a bucket ... bring out your dead:
            //--------------------------------------------------------------

            case GB_BUCKET_ZOMBIE : // C(i,j) is a zombie (not a bucket)
                break ;

            //--------------------------------------------------------------
            // CUDA kernel: vsvs bucket:
            //--------------------------------------------------------------

            case GB_BUCKET_VSVS :
                Opname = "phase3_vsvs" ;
                blocksz = 256;
                work_per_thread = 4;
                
                if( Cnz > (2<<12)){
                  blocksz = 512;
                  work_per_thread = 4;
                }

                // gridsz = ceiling (Cnz / work_per_thread*blocksz)
                gridsz = GB_ICEIL (Cnz, work_per_thread*blocksz) ;
                if (gridsz > 256*number_of_sms)  gridsz = 256*number_of_sms;
                break ;

            //--------------------------------------------------------------
            // CUDA kernel: mp, use the merge-path method:
            //--------------------------------------------------------------

            case GB_BUCKET_MERGEPATH :
                Opname = "phase3_mp" ;
                blocksz = 32;
                work_per_thread = 256 ;

                if( Cnz > (2<<20)){
                  work_per_thread = 1024;
                }
                gridsz = GB_ICEIL (Cnz, work_per_thread) ;
                if ((gridsz < number_of_sms) && (Cnz > (2<<20)))
                {
                   gridsz = number_of_sms; 
                }
                if (gridsz > 256*number_of_sms)  gridsz = 256*number_of_sms;
                break ;

            default:
                break ;
        }

    }
    else
    {
        // either A or B are bitmap/full
        switch (bucket_code_)
        {

            //--------------------------------------------------------------
            // not a bucket ... bring out your dead:
            //--------------------------------------------------------------

            case GB_BUCKET_ZOMBIE : // C(i,j) is a zombie (not a bucket)
                break ;

            //--------------------------------------------------------------
            // CUDA kernel: vsdn bucket:  one thread per C(i,j) dot product
            //--------------------------------------------------------------

            case GB_BUCKET_VSDN :
                Opname = "phase3_vsdn" ;

                // FIXME:
                blocksz = 256;
                work_per_thread = 4;
                
                if( Cnz > (2<<12)){
                  blocksz = 512;
                  work_per_thread = 4;
                }

                // gridsz = ceiling (Cnz / work_per_thread*blocksz)
                gridsz = GB_ICEIL (Cnz, work_per_thread*blocksz) ;
                if (gridsz > 256*number_of_sms)  gridsz = 256*number_of_sms;
                break ;

            //--------------------------------------------------------------
            // CUDA kernel: spdn bucket: one warp per C(i,j) dot product
            //--------------------------------------------------------------

            case GB_BUCKET_SPDN :
                Opname = "phase3_spdn" ;

                // FIXME:
                blocksz = 32;
                work_per_thread = 256 ;

                if( Cnz > (2<<20)){
                  work_per_thread = 1024;
                }
                gridsz = GB_ICEIL (Cnz, work_per_thread) ;
                if ((gridsz < number_of_sms) && (Cnz > (2<<20)))
                {
                   gridsz = number_of_sms; 
                }
                if (gridsz > 256*number_of_sms)  gridsz = 256*number_of_sms;
                break ;

            default:
                break ;
        }

    }

    opname << Opname;
  }
};

#endif<|MERGE_RESOLUTION|>--- conflicted
+++ resolved
@@ -201,15 +201,9 @@
     R"(#include ")" << jit::get_user_home_cache_dir() << "/" << mxm_factory_.filename << R"(")" << std::endl <<
     R"(#include "templates/)" << kernel_name << R"(.cuh")" << std::endl;
 
-<<<<<<< HEAD
     // FIXME
 //  std::cout << "=========== RAW JIT INPUT(2):\n" ;
 //  std::cout << string_to_be_jitted.str() ;
-=======
-      // FIXME
-    std::cout << "=========== RAW JIT INPUT(2):\n" ;
-    std::cout << string_to_be_jitted.str() ;
->>>>>>> cf679abf
 
     bool result = false;
 
