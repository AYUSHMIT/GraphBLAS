#-------------------------------------------------------------------------------
# GraphBLAS/CMakeLists.txt:  cmake script for GraphBLAS
#-------------------------------------------------------------------------------

# SuiteSparse:GraphBLAS, Timothy A. Davis, (c) 2017-2022, All Rights Reserved.
# SPDX-License-Identifier: Apache-2.0

# See the User Guide for details on how to compile SuiteSparse:GraphBLAS.

#-------------------------------------------------------------------------------
# get the version
#-------------------------------------------------------------------------------

# cmake 3.13 is required; cmake 3.17 or later required for CUDA
cmake_minimum_required ( VERSION 3.13 )

message ( STATUS "GrapphBLAS source: " ${CMAKE_SOURCE_DIR} )
message ( STATUS "GrapphBLAS build:  " ${CMAKE_BINARY_DIR} )
message ( STATUS "CMake version: " ${CMAKE_VERSION} )

# version of SuiteSparse:GraphBLAS
set ( GraphBLAS_DATE "Aug 25, 2022" )
set ( GraphBLAS_VERSION_MAJOR 7 )
set ( GraphBLAS_VERSION_MINOR 3 )
set ( GraphBLAS_VERSION_SUB   0 )

message ( STATUS "Building SuiteSparse:GraphBLAS version: v" ${GraphBLAS_VERSION_MAJOR}.${GraphBLAS_VERSION_MINOR}.${GraphBLAS_VERSION_SUB}  " date: " ${GraphBLAS_DATE} )

# GraphBLAS C API Specification version, at graphblas.org
if ( GraphBLAS_VERSION_MAJOR GREATER_EQUAL 6 )
    # SuiteSparse:GraphBLAS v6.0.0 and later fully implement the v2 spec
    set ( GraphBLAS_API_DATE "Nov 15, 2021" )
    set ( GraphBLAS_API_VERSION_MAJOR 2 )
    set ( GraphBLAS_API_VERSION_MINOR 0 )
    set ( GraphBLAS_API_VERSION_SUB   0 )
else ( )
    # SuiteSparse:GraphBLAS v5.2.0 has much of the v2 spec but not all.
    # It is backward compatible with all v5.x which have little of the new
    # features of the v2 C API Specification.
    set ( GraphBLAS_API_DATE "Sept 25, 2019" )
    set ( GraphBLAS_API_VERSION_MAJOR 1 )
    set ( GraphBLAS_API_VERSION_MINOR 3 )
    set ( GraphBLAS_API_VERSION_SUB   0 )
endif ( )

message ( STATUS "GraphBLAS C API: v" "${GraphBLAS_API_VERSION_MAJOR}.${GraphBLAS_API_VERSION_MINOR}, date: ${GraphBLAS_API_DATE}" )

#-------------------------------------------------------------------------------
# find CUDA
#-------------------------------------------------------------------------------

# TODO: use something like this:
# if ( set some flag to ignore cuda )
#   ... disable CUDA
#   message ( STATUS "CUDA: disabled" )
# elseif ( ${CMAKE_VERSION} VERSION_LESS "3.17.0" )
#   ...

if ( ${CMAKE_VERSION} VERSION_LESS "3.17.0" )

    # CUDA requires cmake 3.17 or later
    set ( CMAKE_CUDA off )
    message ( STATUS "CUDA: not enabled (cmake 3.17.0 or later required)" )

else ( )

    # try finding CUDA
    project ( graphblas LANGUAGES C )
    include ( CheckLanguage )
    check_language ( CUDA )
    message ( STATUS "Looking for CUDA" )
    if ( CMAKE_CUDA_COMPILER )
        # with CUDA:
        message ( STATUS "Find CUDA tool kit:" )
        # FindCUDAToolKit needs to have C or CXX enabled first
        # now C is enabled so FindCudaToolKit will work
        include ( FindCUDAToolkit )
        message ( STATUS "CUDA toolkit found:   " ${CUDAToolkit_FOUND} )
        message ( STATUS "CUDA toolkit version: " ${CUDAToolkit_VERSION} )
        if ( CUDAToolkit_VERSION VERSION_LESS "11.2" )
            # CUDA is present but too old
            message ( STATUS "CUDA: not enabled (CUDA 11.2 or later required)" )
            set ( CMAKE_CUDA off )
        else ( )
            # CUDA 11.2 or later present
            enable_language ( CUDA )
            set ( CMAKE_CUDA on )
        endif ( )
    else ( )
        # without CUDA:
        message ( STATUS "CUDA: not found" )
        set ( CMAKE_CUDA off )
    endif ( )

endif ( )

# CUDA is under development for now, and not deployed in production:
<<<<<<< HEAD
  set ( CMAKE_CUDA on )
=======
  set ( CMAKE_CUDA off )
>>>>>>> 05d62214

# Edit these lines for code development only, not for end-users:
# set ( CMAKE_BUILD_TYPE Debug )

if ( CMAKE_CUDA )
    # for CUDA development only; not for production use
    set ( CMAKE_CUDA_DEV off )
    project ( graphblas
            VERSION "${GraphBLAS_VERSION_MAJOR}.${GraphBLAS_VERSION_MINOR}.${GraphBLAS_VERSION_SUB}"
            LANGUAGES CUDA C )
else ( )
    set ( CMAKE_CUDA_DEV off )
    project ( graphblas
            VERSION "${GraphBLAS_VERSION_MAJOR}.${GraphBLAS_VERSION_MINOR}.${GraphBLAS_VERSION_SUB}"
            LANGUAGES C )
endif ( )

#-------------------------------------------------------------------------------
# find OpenMP, CUDA, RMM, and cpu_features
#-------------------------------------------------------------------------------

find_package ( OpenMP )

if ( CMAKE_CUDA )
    # with CUDA and RMM
    message ( STATUS "CUDA: enabled" )
    set ( CMAKE_CUDA_FLAG " -DGBCUDA" )
    add_subdirectory ( CUDA )
    set ( GB_CUDA graphblascuda  ${CUDA_LIBRARIES} )
    set ( GB_RMM rmm_wrap ${CUDA_LIBRARIES} )
    add_subdirectory ( rmm_wrap )
    include_directories ( "rmm_wrap" ${CUDA_INCLUDE_DIRS} )
    link_directories ( "CUDA" "${CUDA_LIBRARIES}" "/usr/local/cuda/lib64/stubs" "rmm_wrap" "/usr/local/cuda/lib64" )
else ( )
    # without CUDA and RMM
    message ( STATUS "CUDA: not enabled" )
    set ( CMAKE_CUDA_FLAG " " )
    set ( CMAKE_RMM_FLAG " " )
    set ( GB_CUDA )
    set ( GB_RMM )
endif ( )

if ( NOT GBNCPUFEAT )
    # default: enable Google's cpu_features package
    message ( STATUS "cpu_features (by google.com): enabled " )
    include_directories ( "cpu_features/include" "cpu_features" "cpu_features/src" "cpu_features/include/internal" )
else ( )
    # disable Google's cpu_features package
    message ( STATUS "cpu_features (by google.com): disabled" )
    set ( CMAKE_C_FLAGS  "${CMAKE_C_FLAGS} -DGBNCPUFEAT " )
endif ( )

if ( DEFINED GBX86 )
    # default: this is detected automatically, but can be set here also
    if ( GBX86 )
        set ( CMAKE_C_FLAGS  "${CMAKE_C_FLAGS} -DGBX86=1 " )
    else ( )
        set ( CMAKE_C_FLAGS  "${CMAKE_C_FLAGS} -DGBX86=0 " )
    endif ( )
endif ( )

if ( DEFINED GBAVX2 )
    # default: this is detected automatically, but can be set here also
    if ( GBAVX2 )
        set ( CMAKE_C_FLAGS  "${CMAKE_C_FLAGS} -DGBAVX2=1 " )
    else ( )
        set ( CMAKE_C_FLAGS  "${CMAKE_C_FLAGS} -DGBAVX2=0 " )
    endif ( )
endif ( )

if ( DEFINED GBAVX512F )
    # default: this is detected automatically, but can be set here also
    if ( GBAVX512F )
        set ( CMAKE_C_FLAGS  "${CMAKE_C_FLAGS} -DGBAVX512F=1 " )
    else ( )
        set ( CMAKE_C_FLAGS  "${CMAKE_C_FLAGS} -DGBAVX512F=0 " )
    endif ( )
endif ( )

#-------------------------------------------------------------------------------
# determine build type
#-------------------------------------------------------------------------------

include ( GNUInstallDirs )

if ( NOT CMAKE_BUILD_TYPE )
    set ( CMAKE_BUILD_TYPE Release )
endif ( )

# select "true" to build both dynamic and static libraries:
# set ( BUILD_GRB_STATIC_LIBRARY true )
# set ( BUILD_GRB_STATIC_LIBRARY false )
# or use cmake with -DBUILD_GRB_STATIC_LIBRARY=1

if ( BUILD_GRB_STATIC_LIBRARY )
    message ( STATUS "Building all GraphBLAS libraries (static and dynamic)" )
else ( )
    message ( STATUS "Building dynamic GraphBLAS library" )
endif ( )

if ( CMAKE_CUDA_DEV )
    # for CUDA development only; not for production use
    set ( CMAKE_C_FLAGS  "${CMAKE_C_FLAGS} -DGBCUDA_DEV=1 " )
endif ( )

#-------------------------------------------------------------------------------
# Configure Include/GraphBLAS.h and documentation with version number
#-------------------------------------------------------------------------------

configure_file (
    "Config/GraphBLAS.h.in"
    "${PROJECT_SOURCE_DIR}/Include/GraphBLAS.h"
)
configure_file (
    "Config/GraphBLAS_version.tex.in"
    "${PROJECT_SOURCE_DIR}/Doc/GraphBLAS_version.tex"
)
configure_file (
    "Config/GraphBLAS_API_version.tex.in"
    "${PROJECT_SOURCE_DIR}/Doc/GraphBLAS_API_version.tex"
)
configure_file (
    "Config/README.md.in"
    "${PROJECT_SOURCE_DIR}/README.md"
)

#-------------------------------------------------------------------------------
# report status
#-------------------------------------------------------------------------------

message ( STATUS "CMAKE build type:          " ${CMAKE_BUILD_TYPE} )

if ( ${CMAKE_BUILD_TYPE} STREQUAL "Debug" )
    message ( STATUS "CMAKE C Flags debug:       " ${CMAKE_C_FLAGS_DEBUG} )
else ( )
    message ( STATUS "CMAKE C Flags release:     " ${CMAKE_C_FLAGS_RELEASE} )
endif ( )

message ( STATUS "CMAKE compiler ID:         " ${CMAKE_C_COMPILER_ID} )
message ( STATUS "CMAKE have OpenMP:         " ${OPENMP_FOUND} )

#-------------------------------------------------------------------------------
# include directories for both graphblas and graphblasdemo libraries
#-------------------------------------------------------------------------------

set ( CMAKE_INCLUDE_CURRENT_DIR ON )

if ( CMAKE_CUDA_DEV )
    # for CUDA development only; not for production use
    include_directories ( Source/Template Source Include Source/Generated1 lz4 zstd zstd/zstd_subset Demo/Include rmm_wrap )
else ( )
    include_directories ( Source/Template Source Include Source/Generated1 lz4 zstd zstd/zstd_subset Demo/Include rmm_wrap Source/Generated2 )
endif ( )

#-------------------------------------------------------------------------------
# compiler options
#-------------------------------------------------------------------------------

# check which compiler is being used.  If you need to make
# compiler-specific modifications, here is the place to do it.
if ( "${CMAKE_C_COMPILER_ID}" STREQUAL "GNU" )
    # The -g option is useful for the Intel VTune tool, but it should be
    # removed in production.  Comment this line out if not in use:
    # set ( CMAKE_C_FLAGS  "${CMAKE_C_FLAGS} -g" )
    set ( CMAKE_C_FLAGS  "${CMAKE_C_FLAGS} -std=c11 -lm -Wno-pragmas " )
    # operations may be carried out in higher precision
    set ( CMAKE_C_FLAGS  "${CMAKE_C_FLAGS} -fexcess-precision=fast " )
    # faster single complex multiplication and division
    set ( CMAKE_C_FLAGS  "${CMAKE_C_FLAGS} -fcx-limited-range " )
    # math functions do not need to report errno
    set ( CMAKE_C_FLAGS  "${CMAKE_C_FLAGS} -fno-math-errno " )
    # integer operations wrap
    set ( CMAKE_C_FLAGS  "${CMAKE_C_FLAGS} -fwrapv " )
    # check all warnings (uncomment for development only)
#   set ( CMAKE_C_FLAGS  "${CMAKE_C_FLAGS} -Wall -Wextra -Wpedantic " )
    if ( CMAKE_C_COMPILER_VERSION VERSION_LESS 4.9 )
        message ( FATAL_ERROR "gcc version must be at least 4.9" )
    endif ( )
elseif ( "${CMAKE_C_COMPILER_ID}" STREQUAL "Intel" )
    # options for icc: also needs -std=c11
    set ( CMAKE_C_FLAGS  "${CMAKE_C_FLAGS} -diag-disable 10397,15552 " )
    set ( CMAKE_C_FLAGS  "${CMAKE_C_FLAGS} -qopt-report=5 -qopt-report-phase=vec" )
    # the -mp1 option is important for predictable floating-point results with
    # the icc compiler.  Without, ((float) 1.)/((float) 0.) produces NaN,
    # instead of the correct result, Inf.
    set ( CMAKE_C_FLAGS  "${CMAKE_C_FLAGS} -std=c11 -mp1" )
    # The -g option is useful for the Intel VTune tool, but it should be
    # removed in production.  Comment this line out if not in use:
    # set ( CMAKE_C_FLAGS  "${CMAKE_C_FLAGS} -g" )
#   set ( CMAKE_C_FLAGS  "${CMAKE_C_FLAGS} -qopt-malloc-options=3" )
    # check all warnings and remarks (uncomment for development only):
#   set ( CMAKE_C_FLAGS  "${CMAKE_C_FLAGS} -w3 -Wremarks -Werror " )
    if ( CMAKE_C_COMPILER_VERSION VERSION_LESS 19.0 )
        message ( FATAL_ERROR "icc version must be at least 19.0" )
    endif ( )
elseif ( "${CMAKE_C_COMPILER_ID}" STREQUAL "IntelLLVM" )
    # options for icx
elseif ( "${CMAKE_C_COMPILER_ID}" STREQUAL "Clang" )
    # options for clang
    set ( CMAKE_C_FLAGS  "${CMAKE_C_FLAGS} -Wno-pointer-sign " )
    if ( CMAKE_C_COMPILER_VERSION VERSION_LESS 3.3 )
        message ( FATAL_ERROR "clang version must be at least 3.3" )
    endif ( )
elseif ( "${CMAKE_C_COMPILER_ID}" STREQUAL "MSVC" )
    # options for MicroSoft Visual Studio
    set ( CMAKE_C_FLAGS "${CMAKE_C_FLAGS} /O2 -wd\"4244\" -wd\"4146\" -wd\"4018\" -wd\"4996\" -wd\"4047\" -wd\"4554\"" )
elseif ( "${CMAKE_C_COMPILER_ID}" STREQUAL "PGI" )
    # options for PGI pgcc compiler.  The compiler has a bug, and the
    # -DPGI_COMPILER_BUG causes GraphBLAS to use a workaround.
    set ( CMAKE_C_FLAGS    "${CMAKE_C_FLAGS} -Mnoopenmp -noswitcherror -c11 -lm -DPGI_COMPILER_BUG" )
    set ( CMAKE_CXX_FLAGS  "${CMAKE_C_FLAGS} -Mnoopenmp -D__GCC_ATOMIC_TEST_AND_SET_TRUEVAL=1 -noswitcherror --c++11 -lm -DPGI_COMPILER_BUG" )
endif ( )

if ( ${CMAKE_BUILD_TYPE} STREQUAL "Debug" )
    set ( CMAKE_C_FLAGS  "${CMAKE_C_FLAGS} ${CMAKE_C_FLAGS_DEBUG}" )
else ( )
    set ( CMAKE_C_FLAGS  "${CMAKE_C_FLAGS} ${CMAKE_C_FLAGS_RELEASE}" )
endif ( )

set ( CMAKE_C_FLAGS  "${CMAKE_C_FLAGS} ${CMAKE_CUDA_FLAG}" )

#-------------------------------------------------------------------------------
# dynamic graphblas library properties
#-------------------------------------------------------------------------------

# Notes from Sebastien Villemot (sebastien@debian.org):
# SOVERSION policy: if a binary compiled against the old version of the shared
# library needs recompiling in order to work with the new version, then a
# SO_VERSION increase # is needed. Otherwise not.  Examples of the changes that
# require a SO_VERSION increase:
#
#   - a public function or static variable is removed
#   - the prototype of a public function changes
#   - the integer value attached to a public #define or enum changes
#   - the fields of a public structure are modified
#
# Examples of changes that do not require a SO_VERSION increase:
#
#   - a new public function or static variable is added
#   - a private function or static variable is removed or modified
#   - changes in the internals of a structure that is opaque to the calling
#       program (i.e. is only a pointer manipulated through public functions of
#       the library)
#   - a public enum is extended (by adding a new item at the end, but without
#       changing the already existing items)

if ( CMAKE_CUDA_DEV )
    # for CUDA development only; not for production use
    file ( GLOB GRAPHBLAS_SOURCES "Source/*.c" "Source/Generated1/*.c" )
else ( )
    file ( GLOB GRAPHBLAS_SOURCES "Source/*.c" "Source/Generated1/*.c" "Source/Generated2/*.c" )
endif ( )

add_library ( graphblas SHARED ${GRAPHBLAS_SOURCES} )

SET_TARGET_PROPERTIES ( graphblas PROPERTIES
    VERSION ${GraphBLAS_VERSION_MAJOR}.${GraphBLAS_VERSION_MINOR}.${GraphBLAS_VERSION_SUB}
    SOVERSION ${GraphBLAS_VERSION_MAJOR}
    C_STANDARD_REQUIRED 11
    PUBLIC_HEADER "Include/GraphBLAS.h" )
set_property ( TARGET graphblas PROPERTY C_STANDARD 11 )

if ( CMAKE_CUDA )
    add_dependencies ( graphblas graphblascuda )
    add_dependencies ( graphblas rmm_wrap )
endif ( )

#-------------------------------------------------------------------------------
# static graphblas library properties
#-------------------------------------------------------------------------------

if ( BUILD_GRB_STATIC_LIBRARY )

    add_library ( graphblas_static STATIC ${GRAPHBLAS_SOURCES} )

    SET_TARGET_PROPERTIES ( graphblas_static PROPERTIES
       VERSION ${GraphBLAS_VERSION_MAJOR}.${GraphBLAS_VERSION_MINOR}.${GraphBLAS_VERSION_SUB}
       OUTPUT_NAME graphblas
       SOVERSION ${GraphBLAS_VERSION_MAJOR}
       C_STANDARD_REQUIRED 11
       PUBLIC_HEADER "Include/GraphBLAS.h" )
    set_property ( TARGET graphblas_static PROPERTY C_STANDARD 11 )

    if ( CMAKE_CUDA )
        add_dependencies ( graphblas_static graphblascuda )
        add_dependencies ( graphblas_static rmm_wrap )
    endif ( )
endif ( )

#-------------------------------------------------------------------------------
# cpu_features settings
#-------------------------------------------------------------------------------

if ( NOT GBNCPUFEAT )
    if ( UNIX )
        # look for requirements for cpu_features/src/hwcaps.c
        include ( CheckIncludeFile )
        include ( CheckSymbolExists )
        check_include_file ( dlfcn.h HAVE_DLFCN_H )
        if ( HAVE_DLFCN_H )
            message ( STATUS "cpu_feautures has dlfcn.h" )
            target_compile_definitions ( graphblas PRIVATE HAVE_DLFCN_H )
            if ( BUILD_GRB_STATIC_LIBRARY )
                target_compile_definitions ( graphblas_static PRIVATE HAVE_DLFCN_H )
            endif ( )
        else ( )
            message ( STATUS "cpu_feautures without dlfcn.h" )
        endif ( )
        check_symbol_exists ( getauxval "sys/auxv.h" HAVE_STRONG_GETAUXVAL )
        if ( HAVE_STRONG_GETAUXVAL )
            message ( STATUS "cpu_feautures has getauxval from sys/auxv.h" )
            target_compile_definitions ( graphblas PRIVATE HAVE_STRONG_GETAUXVAL )
            if ( BUILD_GRB_STATIC_LIBRARY )
                target_compile_definitions ( graphblas_static PRIVATE HAVE_STRONG_GETAUXVAL )
            endif ( )
        else ( )
            message ( STATUS "cpu_feautures doesn't have getauxval from sys/auxv.h" )
        endif ( )
    endif ( )
endif ( )

#-------------------------------------------------------------------------------
# select the math library (not required for Microsoft Visual Studio)
#-------------------------------------------------------------------------------

if ( "${CMAKE_C_COMPILER_ID}" STREQUAL "MSVC" )
    set ( M_LIB "" )
else ( )
    set ( M_LIB "m" )
endif ( )

target_link_libraries ( graphblas PUBLIC ${M_LIB} )
if ( BUILD_GRB_STATIC_LIBRARY )
    target_link_libraries ( graphblas_static PUBLIC ${M_LIB} )
endif ( )

#-------------------------------------------------------------------------------
# add the OpenMP, IPP, CUDA, BLAS, etc libraries
#-------------------------------------------------------------------------------

if ( OPENMP_FOUND )
    message ( STATUS "CMAKE OpenMP libraries:    " ${OpenMP_C_LIBRARIES} )
    message ( STATUS "CMAKE OpenMP include:      " ${OpenMP_C_INCLUDE_DIRS} )
    target_link_libraries ( graphblas PUBLIC ${OpenMP_C_LIBRARIES} )
    if ( BUILD_GRB_STATIC_LIBRARY )
        target_link_libraries ( graphblas_static PUBLIC ${OpenMP_C_LIBRARIES} )
    endif ( )
    message ( STATUS "CMAKE OpenMP C flags:      " ${OpenMP_C_FLAGS} )
    set ( CMAKE_C_FLAGS  "${CMAKE_C_FLAGS} ${OpenMP_C_FLAGS} " )
    include_directories ( ${OpenMP_C_INCLUDE_DIRS} )
endif ( )

if ( CMAKE_CUDA )
    target_link_libraries ( graphblas PUBLIC ${GB_CUDA} ${GB_RMM} )
    if ( BUILD_GRB_STATIC_LIBRARY )
        target_link_libraries ( graphblas_static PUBLIC ${GB_CUDA} ${GB_RMM} )
    endif ( )
endif ( )

#-------------------------------------------------------------------------------
# print final C flags
#-------------------------------------------------------------------------------

message ( STATUS "CMAKE C flags: " ${CMAKE_C_FLAGS} )

#-------------------------------------------------------------------------------
# Demo library and programs
#-------------------------------------------------------------------------------

if ( DEMO )

    #---------------------------------------------------------------------------
    # demo library
    #---------------------------------------------------------------------------

    message ( STATUS "Also compiling the demos in GraphBLAS/Demo" )

    file ( GLOB DEMO_SOURCES "Demo/Source/*.c" )
    add_library ( graphblasdemo SHARED ${DEMO_SOURCES} )

    SET_TARGET_PROPERTIES ( graphblasdemo PROPERTIES
        VERSION ${GraphBLAS_VERSION_MAJOR}.${GraphBLAS_VERSION_MINOR}.${GraphBLAS_VERSION_SUB}
        SOVERSION ${GraphBLAS_VERSION_MAJOR}
        C_STANDARD_REQUIRED 11 )
    set_property ( TARGET graphblasdemo PROPERTY C_STANDARD 11 )
    target_link_libraries ( graphblasdemo PUBLIC ${M_LIB} graphblas  ${GB_CUDA} ${GB_RMM} )

    if ( BUILD_GRB_STATIC_LIBRARY )
        add_library ( graphblasdemo_static STATIC ${DEMO_SOURCES} )
        SET_TARGET_PROPERTIES ( graphblasdemo_static PROPERTIES
            VERSION ${GraphBLAS_VERSION_MAJOR}.${GraphBLAS_VERSION_MINOR}.${GraphBLAS_VERSION_SUB}
            C_STANDARD_REQUIRED 11 )
        set_property ( TARGET graphblasdemo_static PROPERTY C_STANDARD 11 )
        target_link_libraries ( graphblasdemo_static PUBLIC  graphblas_static  ${GB_CUDA} ${GB_RMM} )
    endif ( )

    #---------------------------------------------------------------------------
    # Demo programs
    #---------------------------------------------------------------------------

    add_executable ( openmp_demo   "Demo/Program/openmp_demo.c" )
    add_executable ( complex_demo  "Demo/Program/complex_demo.c" )
    add_executable ( kron_demo     "Demo/Program/kron_demo.c" )
    add_executable ( simple_demo   "Demo/Program/simple_demo.c" )
    add_executable ( wildtype_demo "Demo/Program/wildtype_demo.c" )
    add_executable ( reduce_demo   "Demo/Program/reduce_demo.c" )
    add_executable ( import_demo   "Demo/Program/import_demo.c" )
    add_executable ( wathen_demo   "Demo/Program/wathen_demo.c" )

    # Libraries required for Demo programs
    target_link_libraries ( openmp_demo   PUBLIC graphblas graphblasdemo ${GB_CUDA} ${GB_RMM} )
    target_link_libraries ( complex_demo  PUBLIC graphblas graphblasdemo ${GB_CUDA} ${GB_RMM} )
    target_link_libraries ( kron_demo     PUBLIC graphblas graphblasdemo ${GB_CUDA} ${GB_RMM} )
    target_link_libraries ( simple_demo   PUBLIC graphblasdemo ${GB_CUDA} ${GB_RMM} )
    target_link_libraries ( wildtype_demo PUBLIC graphblas ${GB_CUDA} ${GB_RMM} )
    target_link_libraries ( reduce_demo   PUBLIC graphblas ${GB_CUDA} ${GB_RMM} )
    target_link_libraries ( import_demo   PUBLIC graphblas graphblasdemo ${GB_CUDA} ${GB_RMM} )
    target_link_libraries ( wathen_demo   PUBLIC graphblas graphblasdemo ${GB_CUDA} ${GB_RMM} )

else ( )

    message ( STATUS "Skipping the demos in GraphBLAS/Demo" )

endif ( )

#-------------------------------------------------------------------------------
# graphblas installation location
#-------------------------------------------------------------------------------

if ( BUILD_GRB_STATIC_LIBRARY )

    # install both the dynamic and static libraries
    install ( TARGETS graphblas  graphblas_static
        LIBRARY       DESTINATION ${CMAKE_INSTALL_LIBDIR}
        PUBLIC_HEADER DESTINATION ${CMAKE_INSTALL_INCLUDEDIR}
        ARCHIVE       DESTINATION ${CMAKE_INSTALL_LIBDIR} )

else ( )

    # only install the dynamic graphblas library
    install ( TARGETS graphblas
         LIBRARY       DESTINATION ${CMAKE_INSTALL_LIBDIR}
         PUBLIC_HEADER DESTINATION ${CMAKE_INSTALL_INCLUDEDIR}
         ARCHIVE       DESTINATION ${CMAKE_INSTALL_LIBDIR} )

endif ( )

#-------------------------------------------------------------------------------
# dump all variables, for debugging only
#-------------------------------------------------------------------------------

# uncomment this line to dump all cmake variables:
# set ( DUMP true )

if ( DUMP )
    get_cmake_property ( _variableNames VARIABLES )
    list ( SORT _variableNames )
    foreach ( _variableName ${_variableNames} )
        message ( STATUS "${_variableName}=${${_variableName}}" )
    endforeach ( )
endif ( )
<|MERGE_RESOLUTION|>--- conflicted
+++ resolved
@@ -95,11 +95,7 @@
 endif ( )
 
 # CUDA is under development for now, and not deployed in production:
-<<<<<<< HEAD
   set ( CMAKE_CUDA on )
-=======
-  set ( CMAKE_CUDA off )
->>>>>>> 05d62214
 
 # Edit these lines for code development only, not for end-users:
 # set ( CMAKE_BUILD_TYPE Debug )
